--- conflicted
+++ resolved
@@ -25,10 +25,6 @@
 	go.uber.org/zap v1.27.0
 	google.golang.org/grpc v1.67.1
 	google.golang.org/protobuf v1.36.1
-<<<<<<< HEAD
-	gorm.io/driver/mysql v1.6.0
-=======
->>>>>>> 87194705
 	gorm.io/driver/postgres v1.6.0
 	gorm.io/driver/sqlite v1.6.0
 	gorm.io/gorm v1.30.0
@@ -103,7 +99,6 @@
 	github.com/go-kit/log v0.2.1 // indirect
 	github.com/go-logfmt/logfmt v0.6.0 // indirect
 	github.com/go-ole/go-ole v1.3.0 // indirect
-	github.com/go-sql-driver/mysql v1.8.1 // indirect
 	github.com/godbus/dbus v0.0.0-20190726142602-4481cbc300e2 // indirect
 	github.com/gogo/protobuf v1.3.2 // indirect
 	github.com/golang/glog v1.2.2 // indirect
