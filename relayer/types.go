--- conflicted
+++ resolved
@@ -30,10 +30,7 @@
 // Application is an interface that wraps the basic methods of the application.
 type Application interface {
 	Init(ctx context.Context) error
-<<<<<<< HEAD
-=======
 	InitTargetChain(chainName string) error
->>>>>>> 87194705
 	InitDatabase(dbPath string) (db.Database, error)
 
 	GetConfig() *config.Config
