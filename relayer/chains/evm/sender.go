--- conflicted
+++ resolved
@@ -1,13 +1,7 @@
 package evm
 
 import (
-<<<<<<< HEAD
-	"crypto/ecdsa"
-=======
 	"fmt"
-	"os"
-	"path"
->>>>>>> d0e0daca
 
 	gethcommon "github.com/ethereum/go-ethereum/common"
 )
@@ -27,11 +21,7 @@
 }
 
 // LoadFreeSenders loads the FreeSenders channel with sender instances.
-<<<<<<< HEAD
-// derived from the keys stored in the keystore located at the specified homePath.
-=======
 // derived from the keys stored in the keystore located.
->>>>>>> d0e0daca
 func (cp *EVMChainProvider) LoadFreeSenders() error {
 	if cp.FreeSenders != nil {
 		return nil
@@ -41,15 +31,9 @@
 	freeSenders := make(chan *Sender, len(keyNames))
 
 	for _, keyName := range keyNames {
-<<<<<<< HEAD
-		key, err := cp.Wallet.GetKey(keyName)
-		if err != nil {
-			return err
-=======
 		addrHex, ok := cp.Wallet.GetAddress(keyName)
 		if !ok {
 			return fmt.Errorf("key name does not exist: %s", keyName)
->>>>>>> d0e0daca
 		}
 
 		addr := gethcommon.HexToAddress(addrHex)
