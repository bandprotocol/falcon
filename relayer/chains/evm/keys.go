package evm

import (
	"crypto/ecdsa"
	"fmt"

	"github.com/ethereum/go-ethereum/crypto"
	hdwallet "github.com/miguelmota/go-ethereum-hdwallet"

	chainstypes "github.com/bandprotocol/falcon/relayer/chains/types"
)

const (
	// hd path template for eth coin
	hdPathTemplate = "m/44'/%d'/%d'/0/%d"

	// mnemonic size is 256 bits
	mnemonicSize = 256
)

const (
	keyDir        = "keys"
	infoDir       = "info"
	privateKeyDir = "priv"
	infoFileName  = "info.toml"
)

// AddKeyByMnemonic adds a key using a mnemonic phrase.
func (cp *EVMChainProvider) AddKeyByMnemonic(
	keyName string,
	mnemonic string,
	coinType uint32,
	account uint,
	index uint,
) (*chainstypes.Key, error) {
<<<<<<< HEAD
	if cp.IsKeyNameExist(keyName) {
		return nil, fmt.Errorf("duplicate key name")
=======
	if privateKey != "" {
		return cp.AddKeyWithPrivateKey(keyName, privateKey)
>>>>>>> f7876754
	}

	var err error
	if mnemonic == "" {
		mnemonic, err = hdwallet.NewMnemonic(mnemonicSize)
		if err != nil {
			return nil, err
		}
	}

	// Generate private key using mnemonic
	priv, err := generatePrivateKey(mnemonic, coinType, account, index)
	if err != nil {
		return nil, err
	}

	return cp.finalizeKeyAddition(keyName, priv, mnemonic)
}

// AddKeyByPrivateKey adds a key using a raw private key.
func (cp *EVMChainProvider) AddKeyByPrivateKey(keyName, privateKey string) (*chainstypes.Key, error) {
	if cp.IsKeyNameExist(keyName) {
		return nil, fmt.Errorf("duplicate key name")
	}

	// Convert private key from hex
	priv, err := crypto.HexToECDSA(StripPrivateKeyPrefix(privateKey))
	if err != nil {
		return nil, err
	}

	// No mnemonic is used, so pass an empty string
	return cp.finalizeKeyAddition(keyName, priv, "")
}

// finalizeKeyAddition stores the private key and initializes the sender.
func (cp *EVMChainProvider) finalizeKeyAddition(
	keyName string,
	priv *ecdsa.PrivateKey,
	mnemonic string,
) (*chainstypes.Key, error) {
	addr, err := cp.Wallet.SavePrivateKey(keyName, priv)
	if err != nil {
		return nil, err
	}

	return chainstypes.NewKey(mnemonic, addr, ""), nil
}

// DeleteKey deletes the given key name from the key store and removes its information.
func (cp *EVMChainProvider) DeleteKey(keyName string) error {
	return cp.Wallet.DeletePrivateKey(keyName)
}

// ExportPrivateKey exports private key of given key name.
func (cp *EVMChainProvider) ExportPrivateKey(keyName string) (string, error) {
	return cp.Wallet.ExportPrivateKey(keyName)
}

// ListKeys lists all keys.
func (cp *EVMChainProvider) ListKeys() []*chainstypes.Key {
	keyNames := cp.Wallet.GetNames()

	res := make([]*chainstypes.Key, 0, len(keyNames))
	for _, keyName := range keyNames {
		address, _ := cp.Wallet.GetAddress(keyName)
		key := chainstypes.NewKey("", address, keyName)
		res = append(res, key)
	}

	return res
}

// ShowKey shows key by the given name.
func (cp *EVMChainProvider) ShowKey(keyName string) (string, error) {
	address, ok := cp.Wallet.GetAddress(keyName)
	if !ok {
		return "", fmt.Errorf("key name does not exist: %s", keyName)
	}

	return address, nil
}

// IsKeyNameExist checks whether the given key name is already in use.
func (cp *EVMChainProvider) IsKeyNameExist(keyName string) bool {
	_, ok := cp.Wallet.GetAddress(keyName)
	return ok
}

// generatePrivateKey generates private key from given mnemonic.
func generatePrivateKey(
	mnemonic string,
	coinType uint32,
	account uint,
	index uint,
) (*ecdsa.PrivateKey, error) {
	wallet, err := hdwallet.NewFromMnemonic(mnemonic)
	if err != nil {
		return nil, err
	}

	hdPath := fmt.Sprintf(hdPathTemplate, coinType, account, index)
	path := hdwallet.MustParseDerivationPath(hdPath)
	accs, err := wallet.Derive(path, true)
	if err != nil {
		return nil, err
	}

	privatekey, err := wallet.PrivateKey(accs)
	if err != nil {
		return nil, err
	}

	return privatekey, nil
}<|MERGE_RESOLUTION|>--- conflicted
+++ resolved
@@ -33,15 +33,6 @@
 	account uint,
 	index uint,
 ) (*chainstypes.Key, error) {
-<<<<<<< HEAD
-	if cp.IsKeyNameExist(keyName) {
-		return nil, fmt.Errorf("duplicate key name")
-=======
-	if privateKey != "" {
-		return cp.AddKeyWithPrivateKey(keyName, privateKey)
->>>>>>> f7876754
-	}
-
 	var err error
 	if mnemonic == "" {
 		mnemonic, err = hdwallet.NewMnemonic(mnemonicSize)
