--- conflicted
+++ resolved
@@ -38,30 +38,7 @@
 ) (chains.ChainProvider, error) {
 	client := NewClient(chainName, cpc, log)
 
-<<<<<<< HEAD
-	// create data sources
-	sources := make([]datasource.Source, 0, len(cpc.DataSourceConfigs))
-	for _, cfg := range cpc.DataSourceConfigs {
-		source, err := cfg.NewSource()
-		if err != nil {
-			return nil, err
-		}
-
-		sources = append(sources, source)
-	}
-	var gasModel gas.GasModel
-	if cpc.GasType == gas.GasTypeEIP1559 {
-		gasModel = gas.NewEIP1559GasModel(
-			cpc.MaxBaseFee, cpc.MaxPriorityFee, sources, cpc.QueryGasTimeout, log,
-		)
-	} else {
-		gasModel = gas.NewLegacyGasModel(cpc.GasPrice, sources, cpc.QueryGasTimeout, log)
-	}
-
-	return NewEVMChainProvider(chainName, client, gasModel, cpc, log, homePath)
-=======
-	return NewEVMChainProvider(chainName, client, cpc, log)
->>>>>>> b959668a
+	return NewEVMChainProvider(chainName, client, cpc, log, homePath)
 }
 
 // Validate validates the EVM chain provider configuration.
