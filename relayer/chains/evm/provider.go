--- conflicted
+++ resolved
@@ -33,11 +33,7 @@
 	GasType GasType
 
 	KeyInfo     KeyInfo
-<<<<<<< HEAD
-	FreeSenders FreeSenders
-=======
 	FreeSenders chan *Sender
->>>>>>> 9d47f1bf
 
 	TunnelRouterAddress gethcommon.Address
 	TunnelRouterABI     abi.ABI
