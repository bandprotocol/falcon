package evm

import (
	"context"
	"fmt"
	"math/big"
	"path"
	"strings"
	"time"

	"github.com/ethereum/go-ethereum"
	"github.com/ethereum/go-ethereum/accounts/abi"
	keyStore "github.com/ethereum/go-ethereum/accounts/keystore"
	gethcommon "github.com/ethereum/go-ethereum/common"
	gethtypes "github.com/ethereum/go-ethereum/core/types"
	"github.com/shopspring/decimal"
	"go.uber.org/zap"

	bandtypes "github.com/bandprotocol/falcon/relayer/band/types"
	"github.com/bandprotocol/falcon/relayer/chains"
	chainstypes "github.com/bandprotocol/falcon/relayer/chains/types"
)

var _ chains.ChainProvider = (*EVMChainProvider)(nil)

// EVMChainProvider is the struct that handles interactions with the EVM chain.
type EVMChainProvider struct {
	Config    *EVMChainProviderConfig
	ChainName string

	Client  Client
	GasType GasType

	KeyInfo     KeyInfo
	FreeSenders chan *Sender

	TunnelRouterAddress gethcommon.Address
	TunnelRouterABI     abi.ABI

	Log *zap.Logger

	KeyStore *keyStore.KeyStore
}

// NewEVMChainProvider creates a new EVM chain provider.
func NewEVMChainProvider(
	chainName string,
	client Client,
	cfg *EVMChainProviderConfig,
	log *zap.Logger,
	homePath string,
) (*EVMChainProvider, error) {
	// load abis here
	abi, err := abi.JSON(strings.NewReader(gasPriceTunnelRouterABI))
	if err != nil {
		log.Error("ChainProvider: failed to load abi",
			zap.Error(err),
			zap.String("chain_name", chainName),
		)
		return nil, ErrLoadAbi(err)
	}

	addr, err := HexToAddress(cfg.TunnelRouterAddress)
	if err != nil {
		log.Error("ChainProvider: cannot convert tunnel router address",
			zap.Error(err),
			zap.String("chain_name", chainName),
		)
		return nil, ErrInvalidAddress(err)
	}

	keyStoreDir := path.Join(homePath, keyDir, chainName, privateKeyDir)
	keyStore := keyStore.NewKeyStore(keyStoreDir, keyStore.StandardScryptN, keyStore.StandardScryptP)

	keyInfo, err := LoadKeyInfo(homePath, chainName)
	if err != nil {
		return nil, err
	}

	return &EVMChainProvider{
		Config:              cfg,
		ChainName:           chainName,
		Client:              client,
		GasType:             cfg.GasType,
		KeyInfo:             keyInfo,
		TunnelRouterAddress: addr,
		TunnelRouterABI:     abi,
		Log:                 log.With(zap.String("chain_name", chainName)),
		KeyStore:            keyStore,
	}, nil
}

// Connect connects to the EVM chain.
func (cp *EVMChainProvider) Init(ctx context.Context) error {
	if err := cp.Client.Connect(ctx); err != nil {
		return err
	}

	go cp.Client.StartLivelinessCheck(ctx, cp.Config.LivelinessCheckingInterval)

	return nil
}

// QueryTunnelInfo queries the tunnel info from the tunnel router contract.
func (cp *EVMChainProvider) QueryTunnelInfo(
	ctx context.Context,
	tunnelID uint64,
	tunnelDestinationAddr string,
) (*chainstypes.Tunnel, error) {
	if err := cp.Client.CheckAndConnect(ctx); err != nil {
		cp.Log.Error("Connect client error", zap.Error(err))
		return nil, ErrClientConnection(err)
	}

	addr, err := HexToAddress(tunnelDestinationAddr)
	if err != nil {
		cp.Log.Error("Invalid address", zap.Error(err), zap.String("address", tunnelDestinationAddr))
		return nil, ErrInvalidAddress(err)
	}

	info, err := cp.queryTunnelInfo(ctx, tunnelID, addr)
	if err != nil {
		cp.Log.Error(
			"Query contract error",
			zap.Error(err),
			zap.Uint64("tunnel_id", tunnelID),
			zap.String("address", tunnelDestinationAddr),
		)

		return nil, ErrQueryData(err)
	}

	return &chainstypes.Tunnel{
		ID:             tunnelID,
		TargetAddress:  tunnelDestinationAddr,
		IsActive:       info.IsActive,
		LatestSequence: info.LatestSequence,
		Balance:        info.Balance,
	}, nil
}

// RelayPacket relays the packet from the source chain to the destination chain.
func (cp *EVMChainProvider) RelayPacket(ctx context.Context, packet *bandtypes.Packet) error {
	if err := cp.Client.CheckAndConnect(ctx); err != nil {
		cp.Log.Error("Connect client error", zap.Error(err))
		return ErrClientConnection(err)
	}

<<<<<<< HEAD
	gasInfo, err := cp.EstimateGas(ctx)
	if err != nil {
		cp.Log.Error("Failed to estimate gas", zap.Error(err))
		return ErrEstimateGas(err, false)
	}

=======
>>>>>>> d2d0522f
	// get a free sender
	cp.Log.Debug("Waiting for a free sender...")
	sender := <-cp.FreeSenders
	defer func() { cp.FreeSenders <- sender }()

	log := cp.Log.With(
		zap.Uint64("tunnel_id", packet.TunnelID),
		zap.Uint64("sequence", packet.Sequence),
		zap.String("sender_address", sender.Address.String()),
	)

	// get gas information
	gasInfo, err := cp.EstimateGasFee(ctx)
	if err != nil {
		cp.Log.Error("Failed to estimate gas fee", zap.Error(err))
		return fmt.Errorf("failed to estimate gas fee: %w", err)
	}

	retryCount := 1
	for retryCount <= cp.Config.MaxRetry {
		log.Info("Relaying a message", zap.Int("retry_count", retryCount))

		// create and submit a transaction; if failed, retry, no need to bump gas.
		signedTx, err := cp.createAndSignRelayTx(ctx, packet, sender, gasInfo)
		if err != nil {
			log.Error("CreateAndSignTx error", zap.Error(err), zap.Int("retry_count", retryCount))
			retryCount += 1
			continue
		}

		// submit the transaction, if failed, bump gas and retry
		txHash, err := cp.Client.BroadcastTx(ctx, signedTx)
		if err != nil {
			log.Error("HandleRelay error", zap.Error(err), zap.Int("retry_count", retryCount))
			// bump gas and retry
			gasInfo, err = cp.BumpAndBoundGas(ctx, gasInfo, cp.Config.GasMultiplier)
			if err != nil {
				log.Error("Cannot bump gas", zap.Error(err), zap.Int("retry_count", retryCount))
			}

			retryCount += 1
			continue
		}

		createdAt := time.Now()

		log.Info(
			"Submitted a message; checking transaction status",
			zap.String("tx_hash", txHash),
			zap.Int("retry_count", retryCount),
		)

		var checkTxErr error
		var txStatus TxStatus
	checkTxLogic:
		for time.Since(createdAt) < cp.Config.WaitingTxDuration {
			result, err := cp.checkConfirmedTx(ctx, txHash)
			if err != nil {
				log.Debug(
					"Failed to check tx status",
					zap.Error(err),
					zap.String("tx_hash", txHash),
					zap.Int("retry_count", retryCount),
				)

				checkTxErr = err
				txStatus = TX_STATUS_UNDEFINED
				time.Sleep(cp.Config.CheckingTxInterval)
				continue
			}

			checkTxErr = nil
			txStatus = result.Status
			switch result.Status {
			case TX_STATUS_SUCCESS:
				log.Info(
					"Packet is successfully relayed",
					zap.String("tx_hash", txHash),
					zap.Int("retry_count", retryCount),
				)
				return nil
			case TX_STATUS_FAILED:
				retryCount += 1
				break checkTxLogic
			case TX_STATUS_UNMINED:
				log.Debug(
					"Waiting for tx to be mined",
					zap.Error(err),
					zap.String("tx_hash", txHash),
					zap.Int("retry_count", retryCount),
				)

				time.Sleep(cp.Config.CheckingTxInterval)
			}
		}

		log.Error(
			"Failed to relaying a packet with status and error",
			zap.Error(checkTxErr),
			zap.String("status", txStatus.String()),
			zap.String("tx_hash", txHash),
			zap.Int("retry_count", retryCount),
		)

		// bump gas and retry
		gasInfo, err = cp.BumpAndBoundGas(ctx, gasInfo, cp.Config.GasMultiplier)
		if err != nil {
			log.Error("Cannot bump gas", zap.Error(err), zap.Int("retry_count", retryCount))
		}

		retryCount += 1
	}

	return ErrRelayPacketRetries(cp.Config.MaxRetry)
}

// createAndSignRelayTx creates and signs the relay transaction.
func (cp *EVMChainProvider) createAndSignRelayTx(
	ctx context.Context,
	packet *bandtypes.Packet,
	sender *Sender,
	gasInfo GasInfo,
) (*gethtypes.Transaction, error) {
	calldata, err := cp.createCalldata(packet)
	if err != nil {
		return nil, fmt.Errorf("failed to create calldata: %w", err)
	}

	tx, err := cp.newRelayTx(ctx, calldata, sender.Address, gasInfo)
	if err != nil {
		return nil, fmt.Errorf("failed to create an evm transaction: %w", err)
	}

	signedTx, err := cp.signTx(tx, sender)
	if err != nil {
		return nil, fmt.Errorf("failed to sign an evm transaction: %w", err)
	}

	return signedTx, nil
}

// checkConfirmedTx checks the confirmed transaction status.
func (cp *EVMChainProvider) checkConfirmedTx(
	ctx context.Context,
	txHash string,
) (*ConfirmTxResult, error) {
	failResult := NewConfirmTxResult(
		txHash,
		TX_STATUS_UNMINED,
		decimal.NullDecimal{},
		cp.GasType,
	)

	receipt, err := cp.Client.GetTxReceipt(ctx, txHash)
	if err != nil {
		return nil, fmt.Errorf("failed to get tx receipt: %w", err)
	}

	if receipt.Status == gethtypes.ReceiptStatusFailed {
		return failResult.WithStatus(TX_STATUS_FAILED), nil
	}

	latestBlock, err := cp.Client.GetBlockHeight(ctx)
	if err != nil {
		return nil, fmt.Errorf("failed to get latest block height: %w", err)
	}

	// if tx block is not confirmed and waiting too long return status with timeout
	if receipt.BlockNumber.Uint64() > latestBlock-cp.Config.BlockConfirmation {
		return failResult.WithStatus(TX_STATUS_UNMINED), nil
	}

	// calculate gas used and effective gas price
	gasUsed := decimal.NewNullDecimal(decimal.New(int64(receipt.GasUsed), 0))
	return NewConfirmTxResult(txHash, TX_STATUS_SUCCESS, gasUsed, cp.GasType), nil
}

// EstimateGasFee estimates the gas for the transaction.
func (cp *EVMChainProvider) EstimateGasFee(ctx context.Context) (GasInfo, error) {
	switch cp.GasType {
	case GasTypeLegacy:
		gasPrice, err := cp.Client.EstimateGasPrice(ctx)
		if err != nil {
			return GasInfo{}, err
		}

		// bound gas fee
		return cp.BumpAndBoundGas(ctx, NewGasLegacyInfo(gasPrice), 1.0)
	case GasTypeEIP1559:
		priorityFee, err := cp.Client.EstimateGasTipCap(ctx)
		if err != nil {
			return GasInfo{}, err
		}

		baseFee, err := cp.Client.EstimateBaseFee(ctx)
		if err != nil {
			return GasInfo{}, err
		}

		// bound gas fee
		return cp.BumpAndBoundGas(ctx, NewGasEIP1559Info(priorityFee, baseFee), 1.0)
	default:
		return GasInfo{}, ErrUnsupportedGasType(cp.GasType)
	}
}

// BumpAndBoundGas bumps the gas price.
func (cp *EVMChainProvider) BumpAndBoundGas(
	ctx context.Context,
	gasInfo GasInfo,
	multiplier float64,
) (newGasInfo GasInfo, err error) {
	switch gasInfo.Type {
	case GasTypeLegacy:
		// calculate new gas price and compare with the cap being setup in the configuration.
		// if the cap is not set in the configuration, should query from the contract.
		newGasPrice := MultiplyBigIntWithFloat64(gasInfo.GasPrice, multiplier)

		maxGasPrice := big.NewInt(int64(cp.Config.MaxGasPrice))
		if maxGasPrice.Cmp(big.NewInt(0)) <= 0 {
			maxGasPrice, err = cp.queryRelayerGasFee(ctx)
			if err != nil {
				return GasInfo{}, err
			}
		}

		if newGasPrice.Cmp(maxGasPrice) > 0 {
			newGasPrice = maxGasPrice
		}

		return NewGasLegacyInfo(newGasPrice), nil
	case GasTypeEIP1559:
		// calculate new priority fee and compare with the cap being setup in the configuration.
		// if the cap is not set in the configuration, should query from the contract.
		newPriorityFee := MultiplyBigIntWithFloat64(gasInfo.GasPriorityFee, multiplier)

		maxPriorityFee := big.NewInt(int64(cp.Config.MaxPriorityFee))
		if maxPriorityFee.Cmp(big.NewInt(0)) <= 0 {
			maxPriorityFee, err = cp.queryRelayerGasFee(ctx)
			if err != nil {
				return GasInfo{}, err
			}
		}

		if newPriorityFee.Cmp(maxPriorityFee) > 0 {
			newPriorityFee = maxPriorityFee
		}

		maxBaseFee := big.NewInt(int64(cp.Config.MaxBaseFee))
		newBaseFee := gasInfo.GasBaseFee
		if maxBaseFee.Cmp(big.NewInt(0)) > 0 && newBaseFee.Cmp(maxBaseFee) > 0 {
			newBaseFee = maxBaseFee
		}

		return NewGasEIP1559Info(newPriorityFee, newBaseFee), nil
	default:
		return GasInfo{}, ErrUnsupportedGasType(cp.GasType)
	}
}

// queryTunnelInfo queries the target contract information.
func (cp *EVMChainProvider) queryTunnelInfo(
	ctx context.Context,
	tunnelID uint64,
	addr gethcommon.Address,
) (*TunnelInfoOutput, error) {
	calldata, err := cp.TunnelRouterABI.Pack("tunnelInfo", tunnelID, addr)
	if err != nil {
		return nil, ErrPackCalldata(err)
	}

	b, err := cp.Client.Query(ctx, cp.TunnelRouterAddress, calldata)
	if err != nil {
		return nil, ErrQueryData(err)
	}

	var output TunnelInfoOutputRaw
	if err := cp.TunnelRouterABI.UnpackIntoInterface(&output, "tunnelInfo", b); err != nil {
		return nil, ErrUnpackData(err)
	}

	return &output.Info, nil
}

// newRelayTx creates a new relay transaction.
func (cp *EVMChainProvider) newRelayTx(
	ctx context.Context,
	data []byte,
	sender gethcommon.Address,
	gasInfo GasInfo,
) (*gethtypes.Transaction, error) {
	nonce, err := cp.Client.PendingNonceAt(ctx, sender)
	if err != nil {
		return nil, err
	}

	callMsg := ethereum.CallMsg{
		From:      sender,
		To:        &cp.TunnelRouterAddress,
		Data:      data,
		GasPrice:  gasInfo.GasPrice,
		GasFeeCap: gasInfo.GasFeeCap,
		GasTipCap: gasInfo.GasPriorityFee,
	}

	// calculate gas limit
	gasLimit := cp.Config.GasLimit
	if gasLimit == 0 {
		gasLimit, err = cp.Client.EstimateGas(ctx, callMsg)
		if err != nil {
			return nil, err
		}
	}

	// set fee info
	var tx *gethtypes.Transaction
	switch cp.GasType {
	case GasTypeLegacy:
		tx = gethtypes.NewTx(&gethtypes.LegacyTx{
			Nonce:    nonce,
			To:       &cp.TunnelRouterAddress,
			Value:    decimal.NewFromInt(0).BigInt(),
			Data:     data,
			Gas:      gasLimit,
			GasPrice: gasInfo.GasPrice,
		})

	case GasTypeEIP1559:
		tx = gethtypes.NewTx(&gethtypes.DynamicFeeTx{
			ChainID:   big.NewInt(int64(cp.Config.ChainID)),
			Nonce:     nonce,
			To:        &cp.TunnelRouterAddress,
			Value:     decimal.NewFromInt(0).BigInt(),
			Data:      data,
			Gas:       gasLimit,
			GasFeeCap: gasInfo.GasFeeCap,
			GasTipCap: gasInfo.GasPriorityFee,
		})

	default:
		return nil, ErrUnsupportedGasType(cp.GasType)
	}

	return tx, nil
}

// createCalldata creates the calldata for the relay transaction.
func (cp *EVMChainProvider) createCalldata(packet *bandtypes.Packet) ([]byte, error) {
	var signing *bandtypes.Signing

	// get signing from packet; prefer to use signing from
	// current group than incoming group
	if packet.CurrentGroupSigning != nil {
		signing = packet.CurrentGroupSigning
	} else if packet.IncomingGroupSigning != nil {
		signing = packet.IncomingGroupSigning
	} else {
		return nil, fmt.Errorf("missing signing")
	}

	rAddr, err := HexToAddress(signing.EVMSignature.RAddress.String())
	if err != nil {
		return nil, err
	}

	return cp.TunnelRouterABI.Pack(
		"relay",
		signing.Message.Bytes(),
		rAddr,
		new(big.Int).SetBytes(signing.EVMSignature.Signature),
	)
}

// signTx signs the transaction with the sender.
func (cp *EVMChainProvider) signTx(
	tx *gethtypes.Transaction,
	sender *Sender,
) (*gethtypes.Transaction, error) {
	var signer gethtypes.Signer
	switch cp.GasType {
	case GasTypeLegacy:
		signer = gethtypes.NewEIP155Signer(big.NewInt(int64(cp.Config.ChainID)))
	case GasTypeEIP1559:
		signer = gethtypes.NewLondonSigner(big.NewInt(int64(cp.Config.ChainID)))
	default:
		return nil, ErrUnsupportedGasType(cp.GasType)
	}

	return gethtypes.SignTx(tx, signer, sender.PrivateKey)
}

// QueryBalance queries balance of specific account address.
func (cp *EVMChainProvider) QueryBalance(
	ctx context.Context,
	keyName string,
) (*big.Int, error) {
	if err := cp.Client.CheckAndConnect(ctx); err != nil {
		cp.Log.Error(
			"Connect client error",
			zap.Error(err),
			zap.String("chain_name", cp.ChainName),
		)
		return nil, ErrClientConnection(err)
	}

	address, err := HexToAddress(cp.KeyInfo[keyName])
	if err != nil {
		return nil, err
	}

	return cp.Client.GetBalance(ctx, address)
}

// queryRelayerGasFee queries the relayer gas fee being set on tunnel router.
func (cp *EVMChainProvider) queryRelayerGasFee(ctx context.Context) (*big.Int, error) {
	calldata, err := cp.TunnelRouterABI.Pack("gasFee")
	if err != nil {
		return nil, ErrPackCalldata(err)
	}

	b, err := cp.Client.Query(ctx, cp.TunnelRouterAddress, calldata)
	if err != nil {
		return nil, ErrQueryData(err)
	}

	var output *big.Int
	if err := cp.TunnelRouterABI.UnpackIntoInterface(&output, "gasFee", b); err != nil {
		return nil, ErrUnpackData(err)
	}

	return output, nil
}<|MERGE_RESOLUTION|>--- conflicted
+++ resolved
@@ -146,15 +146,6 @@
 		return ErrClientConnection(err)
 	}
 
-<<<<<<< HEAD
-	gasInfo, err := cp.EstimateGas(ctx)
-	if err != nil {
-		cp.Log.Error("Failed to estimate gas", zap.Error(err))
-		return ErrEstimateGas(err, false)
-	}
-
-=======
->>>>>>> d2d0522f
 	// get a free sender
 	cp.Log.Debug("Waiting for a free sender...")
 	sender := <-cp.FreeSenders
