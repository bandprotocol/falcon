--- conflicted
+++ resolved
@@ -2,21 +2,9 @@
 
 import (
 	"context"
-<<<<<<< HEAD
-	"encoding/hex"
 	"testing"
 	"time"
 
-	"github.com/ethereum/go-ethereum/crypto"
-=======
-	"os"
-	"path"
-	"testing"
-	"time"
-
-	"github.com/pelletier/go-toml/v2"
-	"github.com/stretchr/testify/require"
->>>>>>> d0e0daca
 	"github.com/stretchr/testify/suite"
 	"go.uber.org/zap"
 
