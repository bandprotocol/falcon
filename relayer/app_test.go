package relayer_test

import (
	"context"
	"crypto/sha256"
	"fmt"
	"os"
	"path"
	"testing"
	"time"

	cmbytes "github.com/cometbft/cometbft/libs/bytes"
	"github.com/pelletier/go-toml/v2"
	"github.com/stretchr/testify/suite"
	"go.uber.org/mock/gomock"
	"go.uber.org/zap"

	"github.com/bandprotocol/falcon/internal/relayertest"
	"github.com/bandprotocol/falcon/internal/relayertest/mocks"
	"github.com/bandprotocol/falcon/relayer"
	"github.com/bandprotocol/falcon/relayer/band"
	bandtypes "github.com/bandprotocol/falcon/relayer/band/types"
	"github.com/bandprotocol/falcon/relayer/chains"
	"github.com/bandprotocol/falcon/relayer/chains/evm"
	chainstypes "github.com/bandprotocol/falcon/relayer/chains/types"
	"github.com/bandprotocol/falcon/relayer/types"
)

type AppTestSuite struct {
	suite.Suite

	app                 *relayer.App
	chainProviderConfig *mocks.MockChainProviderConfig
	chainProvider       *mocks.MockChainProvider
	client              *mocks.MockClient
}

// SetupTest sets up the test suite by creating a temporary directory and declare mock objects.
func (s *AppTestSuite) SetupTest() {
	tmpDir := s.T().TempDir()
	ctrl := gomock.NewController(s.T())
	log := zap.NewNop()

	// mock objects.
	s.chainProviderConfig = mocks.NewMockChainProviderConfig(ctrl)
	s.chainProvider = mocks.NewMockChainProvider(ctrl)
	s.client = mocks.NewMockClient(ctrl)

	cfg := relayer.Config{
		BandChain: band.Config{
			RpcEndpoints:               []string{"http://localhost:26659"},
			LivelinessCheckingInterval: 5 * time.Minute,
		},
		TargetChains: map[string]chains.ChainProviderConfig{
			"testnet_evm": s.chainProviderConfig,
		},
		Global: relayer.GlobalConfig{},
	}

	cfgFolder := path.Join(tmpDir, relayer.ConfigFolderName)
	err := os.Mkdir(cfgFolder, os.ModePerm)
	s.Require().NoError(err)

	s.app = &relayer.App{
		Log:      log,
		HomePath: tmpDir,
		Config:   &cfg,
		TargetChains: map[string]chains.ChainProvider{
			"testnet_evm": s.chainProvider,
		},
		BandClient:    s.client,
		EnvPassphrase: "secret",
	}

	// Call InitPassphrase
	err = s.app.InitPassphrase()
	s.Require().NoError(err)
}

func TestAppTestSuite(t *testing.T) {
	suite.Run(t, new(AppTestSuite))
}

func (s *AppTestSuite) TestInitConfig() {
	testcases := []struct {
		name       string
		preprocess func()
		in         string
		out        *relayer.Config
		err        error
	}{
		{
			name: "success - default",
			in:   "",
			out:  relayer.DefaultConfig(),
		},
		{
			name: "config already exists",
			preprocess: func() {
				err := s.app.InitConfigFile(s.app.HomePath, "")
				s.Require().NoError(err)
			},
			in:  "",
			err: fmt.Errorf("config already exists:"),
		},
		{
			name: "init config from specific file",
			preprocess: func() {
				customCfgPath := path.Join(s.app.HomePath, "custom.toml")
				cfg := `
					[target_chains]
			
					[global]
					checking_packet_interval = 60000000000
				
					[bandchain]
					rpc_endpoints = ['http://localhost:26659']
					timeout = 50
				`

				err := os.WriteFile(customCfgPath, []byte(cfg), 0o600)
				s.Require().NoError(err)
			},
			in: path.Join(s.app.HomePath, "custom.toml"),
			out: &relayer.Config{
				BandChain: band.Config{
					RpcEndpoints: []string{"http://localhost:26659"},
					Timeout:      50,
				},
				TargetChains: map[string]chains.ChainProviderConfig{},
				Global: relayer.GlobalConfig{
					CheckingPacketInterval: time.Minute,
				},
			},
		},
	}

	for _, tc := range testcases {
		s.Run(tc.name, func() {
			if tc.preprocess != nil {
				tc.preprocess()
			}

			err := s.app.InitConfigFile(s.app.HomePath, tc.in)
			cfgFolder := path.Join(s.app.HomePath, relayer.ConfigFolderName)
			cfgPath := path.Join(cfgFolder, relayer.ConfigFileName)

			if tc.err != nil {
				s.Require().ErrorContains(err, tc.err.Error())
			} else {
				s.Require().NoError(err)
				actualByte, err := os.ReadFile(cfgPath)
				s.Require().NoError(err)

				// marshal default config
				expect := tc.out
				expectBytes, err := toml.Marshal(expect)
				s.Require().NoError(err)

				s.Require().Equal(string(expectBytes), string(actualByte))
			}

			// clear config folder
			err = os.RemoveAll(cfgFolder)
			s.Require().NoError(err)
		})
	}
}

func (s *AppTestSuite) TestAddChainConfig() {
	newHomePath := path.Join(s.app.HomePath, "new_folder")
	err := os.Mkdir(newHomePath, os.ModePerm)
	s.Require().NoError(err)

	type Input struct {
		chainName   string
		cfgPath     string
		existingCfg *relayer.Config
	}
	testcases := []struct {
		name       string
		preprocess func()
		in         Input
		err        error
		out        string
	}{
		{
			name: "success",
			in: Input{
				chainName: "testnet",
				cfgPath:   path.Join(newHomePath, "chain_config.toml"),
			},
			preprocess: func() {
				chainCfgPath := path.Join(newHomePath, "chain_config.toml")
				err := os.WriteFile(chainCfgPath, []byte(relayertest.ChainCfgText), 0o600)
				s.Require().NoError(err)
			},
			out: relayertest.DefaultCfgTextWithChainCfg,
		},
		{
			name: "invalid chain type",
			in: Input{
				chainName: "testnet",
				cfgPath:   path.Join(newHomePath, "chain_config.toml"),
			},
			preprocess: func() {
				chainCfgPath := path.Join(newHomePath, "chain_config.toml")
				err := os.WriteFile(chainCfgPath, []byte(relayertest.ChainCfgInvalidChainTypeText), 0o600)
				s.Require().NoError(err)
			},
			err: fmt.Errorf("unsupported chain type"),
		},
		{
			name: "existing chain name",
			in: Input{
				chainName: "testnet",
				cfgPath:   path.Join(newHomePath, "chain_config.toml"),
				existingCfg: &relayer.Config{
					TargetChains: map[string]chains.ChainProviderConfig{
						"testnet": &evm.EVMChainProviderConfig{},
					},
				},
			},
			preprocess: func() {
				chainCfgPath := path.Join(newHomePath, "chain_config.toml")
				err := os.WriteFile(chainCfgPath, []byte(relayertest.ChainCfgText), 0o600)
				s.Require().NoError(err)
			},
			err: fmt.Errorf("existing chain name :"),
		},
	}

	for _, tc := range testcases {
		s.Run(tc.name, func() {
			if tc.preprocess != nil {
				tc.preprocess()
			}

			// init app
			app := relayer.NewApp(nil, newHomePath, false, tc.in.existingCfg)
			if app.Config == nil {
				err := app.InitConfigFile(newHomePath, "")
				s.Require().NoError(err)
				s.Require().FileExists(path.Join(newHomePath, "config", "config.toml"))

				err = app.LoadConfigFile()
				s.Require().NoError(err)
				s.Require().NotNil(app.Config)
			}

			err = app.AddChainConfig(tc.in.chainName, tc.in.cfgPath)
			if tc.err != nil {
				s.Require().ErrorContains(err, tc.err.Error())
			} else {
				s.Require().NoError(err)

				actualBytes, err := os.ReadFile(path.Join(newHomePath, "config", "config.toml"))

				s.Require().NoError(err)
				s.Require().Equal(tc.out, string(actualBytes))
			}

			// clear config folder
			cfgFolder := path.Join(newHomePath, relayer.ConfigFolderName)
			err = os.RemoveAll(cfgFolder)
			s.Require().NoError(err)
		})
	}
}

func (s *AppTestSuite) TestDeleteChainConfig() {
	newHomePath := path.Join(s.app.HomePath, "new_folder")
	err := os.Mkdir(newHomePath, os.ModePerm)
	s.Require().NoError(err)

<<<<<<< HEAD
	// second time should fail
	err = s.app.InitConfigFile(s.app.HomePath, customCfgPath)
	s.Require().Error(err, relayer.ErrConfigExist(s.app.HomePath))
}

func (s *AppTestSuite) TestInitCustomConfig() {
	s.app.Config = nil
	customCfgPath := path.Join(s.app.HomePath, "custom.toml")

	// Create custom config file
	cfg := `
		[target_chains]

		[global]
		checking_packet_interval = 60000000000
	
		[bandchain]
		rpc_endpoints = ['http://localhost:26659']
		timeout = 50
	`
=======
>>>>>>> 6f6cafd6
	// write file
	customCfgPath := path.Join(s.app.HomePath, "custom.toml")
	err = os.WriteFile(customCfgPath, []byte(relayertest.DefaultCfgTextWithChainCfg), 0o600)
	s.Require().NoError(err)

	testcases := []struct {
		name string
		in   string
		out  string
		err  error
	}{
		{
			name: "success",
			in:   "testnet",
			out:  relayertest.DefaultCfgText,
		},
		{
			name: "not existing chain name",
			in:   "testnet2",
			err:  fmt.Errorf("not existing chain name"),
		},
	}

	for _, tc := range testcases {
		s.Run(tc.name, func() {
			app := relayer.NewApp(nil, newHomePath, false, nil)
			err := app.InitConfigFile(newHomePath, customCfgPath)
			s.Require().NoError(err)

			// load config file
			err = app.LoadConfigFile()
			s.Require().NoError(err)

			err = app.DeleteChainConfig(tc.in)
			if tc.err != nil {
				s.Require().ErrorContains(err, tc.err.Error())
			} else {
				s.Require().NoError(err)

				actualBytes, err := os.ReadFile(path.Join(newHomePath, "config", "config.toml"))
				s.Require().NoError(err)
				s.Require().Equal(tc.out, string(actualBytes))
			}

			// clear config folder
			cfgFolder := path.Join(newHomePath, relayer.ConfigFolderName)
			err = os.RemoveAll(cfgFolder)
			s.Require().NoError(err)
		})
	}
}

func (s *AppTestSuite) TestGetChainConfig() {
	testcases := []struct {
		name string
		in   string
		err  error
		out  chains.ChainProviderConfig
	}{
		{
			name: "success",
			in:   "testnet_evm",
			out:  s.chainProviderConfig,
		},
		{
			name: "not existing chain name",
			in:   "testnet_evm2",
			err:  fmt.Errorf("not existing chain name"),
		},
	}

	for _, tc := range testcases {
		s.Run(tc.name, func() {
			actual, err := s.app.GetChainConfig(tc.in)

			if tc.err != nil {
				s.Require().ErrorContains(err, tc.err.Error())
			} else {
				s.Require().NoError(err)
				s.Require().Equal(tc.out, actual)
			}
		})
	}
}

func (s *AppTestSuite) TestQueryTunnelInfo() {
	mockTunnelBandInfo := bandtypes.NewTunnel(1, 1, "0xC02aaA39b223FE8D0A0e5C4F27eAD9083C756Cc2", "testnet_evm", false)
	mockTunnelBandInfoNoChain := bandtypes.NewTunnel(1, 1, "0xmock", "unknown_chain", false)
	mockTunnelChainInfo := chainstypes.NewTunnel(1, "0xC02aaA39b223FE8D0A0e5C4F27eAD9083C756Cc2", false)

	testcases := []struct {
		name       string
		preprocess func()
		in         uint64
		out        *types.Tunnel
		err        error
	}{
		{
			name: "success",
			preprocess: func() {
				s.client.EXPECT().
					GetTunnel(gomock.Any(), uint64(1)).
					Return(mockTunnelBandInfo, nil)
				s.chainProvider.EXPECT().
					QueryTunnelInfo(gomock.Any(), uint64(1), "0xC02aaA39b223FE8D0A0e5C4F27eAD9083C756Cc2").
					Return(mockTunnelChainInfo, nil)
			},
			in:  1,
			out: types.NewTunnel(mockTunnelBandInfo, mockTunnelChainInfo),
		},
		{
			name: "cannot query chain info",
			preprocess: func() {
				s.client.EXPECT().
					GetTunnel(gomock.Any(), uint64(1)).
					Return(mockTunnelBandInfo, nil)
				s.chainProvider.EXPECT().
					QueryTunnelInfo(gomock.Any(), uint64(1), "0xC02aaA39b223FE8D0A0e5C4F27eAD9083C756Cc2").
					Return(nil, fmt.Errorf("cannot connect to chain"))
			},
			in:  1,
			err: fmt.Errorf("cannot connect to chain"),
		},
		{
			name: "no chain provider",
			preprocess: func() {
				s.client.EXPECT().
					GetTunnel(gomock.Any(), uint64(1)).
					Return(mockTunnelBandInfoNoChain, nil)
			},
			in:  1,
			out: types.NewTunnel(mockTunnelBandInfoNoChain, nil),
		},
	}

	for _, tc := range testcases {
		s.Run(tc.name, func() {
			if tc.preprocess != nil {
				tc.preprocess()
			}

			tunnel, err := s.app.QueryTunnelInfo(context.Background(), tc.in)

			if tc.err != nil {
				s.Require().ErrorContains(err, tc.err.Error())
			} else {
				s.Require().NoError(err)
				s.Require().Equal(tc.out, tunnel)
			}
		})
	}
}

func (s *AppTestSuite) TestQueryTunnelPacketInfo() {
	signalPrices := []bandtypes.SignalPrice{
		{SignalID: "signal1", Price: 100},
		{SignalID: "signal2", Price: 200},
	}

	// Create a mock EVMSignature
	evmSignature := bandtypes.NewEVMSignature(
		cmbytes.HexBytes("0x1234"),
		cmbytes.HexBytes("0xabcd"),
	)

	// Create mock signing information
	signingInfo := bandtypes.NewSigning(
		1,
		cmbytes.HexBytes("0xdeadbeef"),
		evmSignature,
		"SIGNING_STATUS_SUCCESS",
	)

	// Create the expected Packet object
	tunnelPacketBandInfo := bandtypes.NewPacket(
		1,
		1,
		signalPrices,
		signingInfo,
		nil,
	)

	// Set up the mock expectation
	s.client.EXPECT().
		GetTunnelPacket(gomock.Any(), uint64(1), uint64(1)).
		Return(tunnelPacketBandInfo, nil)

	// Call the function under test
	packet, err := s.app.QueryTunnelPacketInfo(context.Background(), 1, 1)

	// Create the expected packet structure for comparison
	expected := bandtypes.NewPacket(1, 1, signalPrices, signingInfo, nil)

	// Assertions
	s.Require().NoError(err)
	s.Require().Equal(expected, packet)
}

func (s *AppTestSuite) TestInitPassphrase() {
	// reset passphrase file.
	err := os.Remove(path.Join(s.app.HomePath, "config", "passphrase.hash"))
	s.Require().NoError(err)

	// Call InitPassphrase
	err = s.app.InitPassphrase()
	s.Require().NoError(err)

	// Verify the file exists
	passphrasePath := path.Join(s.app.HomePath, "config", "passphrase.hash")
	_, err = os.Stat(passphrasePath)
	s.Require().NoError(err)

	// Verify file content
	hasher := sha256.New()
	hasher.Write([]byte(s.app.EnvPassphrase))
	expectedHash := hasher.Sum(nil)

	actualContent, err := os.ReadFile(passphrasePath)
	s.Require().NoError(err)
	s.Require().Equal(expectedHash, actualContent)
}

func (s *AppTestSuite) TestAddKey() {
	testcases := []struct {
		name       string
		chainName  string
		keyName    string
		mnemonic   string
		privateKey string
		coinType   uint32
		account    uint
		index      uint
		err        error
		out        *chainstypes.Key
		preprocess func()
	}{
		{
			name:       "success - private key",
			chainName:  "testnet_evm",
			keyName:    "testkey",
			privateKey: "0xac0974bec39a17e36ba4a6b4d238ff944bacb478cbed5efcae784d7bf4f2ff80", // anvil
			coinType:   60,
			out:        chainstypes.NewKey("", "0xf39Fd6e51aad88F6F4ce6aB8827279cffFb92266", ""),
			preprocess: func() {
				s.chainProvider.EXPECT().
					AddKey(
						"testkey",
						"",
						"0xac0974bec39a17e36ba4a6b4d238ff944bacb478cbed5efcae784d7bf4f2ff80",
						s.app.HomePath,
						uint32(60),
						uint(0),
						uint(0),
						s.app.EnvPassphrase,
					).
					Return(chainstypes.NewKey("", "0xf39Fd6e51aad88F6F4ce6aB8827279cffFb92266", ""), nil)
			},
		},
		{
			name:       "error from AddKey",
			chainName:  "testnet_evm",
			keyName:    "testkey",
			privateKey: "0xac0974bec39a17e36ba4a6b4d238ff944bacb478cbed5efcae784d7bf4f2ff80", // anvil
			coinType:   60,
			preprocess: func() {
				s.chainProvider.EXPECT().
					AddKey(
						"testkey",
						"",
						"0xac0974bec39a17e36ba4a6b4d238ff944bacb478cbed5efcae784d7bf4f2ff80",
						s.app.HomePath,
						uint32(60),
						uint(0),
						uint(0),
						s.app.EnvPassphrase,
					).
					Return(nil, fmt.Errorf("add key error"))
			},
			err: fmt.Errorf("add key error"),
		},
		{
			name:       "chain name does not exist",
			chainName:  "testnet_evm2",
			keyName:    "testkey",
			privateKey: "0xac0974bec39a17e36ba4a6b4d238ff944bacb478cbed5efcae784d7bf4f2ff80", // anvil
			coinType:   60,
			err:        fmt.Errorf("chain name does not exist:"),
		},
	}

	for _, tc := range testcases {
		s.Run(tc.name, func() {
			if tc.preprocess != nil {
				tc.preprocess()
			}

			actual, err := s.app.AddKey(
				tc.chainName,
				tc.keyName,
				tc.mnemonic,
				tc.privateKey,
				tc.coinType,
				tc.account,
				tc.index,
			)

			if tc.err != nil {
				s.Require().ErrorContains(err, tc.err.Error())
			} else {
				s.Require().NoError(err)
				s.Require().Equal(tc.out, actual)
			}
		})
	}
}

func (s *AppTestSuite) TestDeleteKey() {
	testcases := []struct {
		name       string
		chainName  string
		keyName    string
		err        error
		preprocess func()
	}{
		{
			name:      "success",
			chainName: "testnet_evm",
			keyName:   "testkey",
			preprocess: func() {
				s.chainProvider.EXPECT().
					DeleteKey(s.app.HomePath, "testkey", s.app.EnvPassphrase).
					Return(nil)
			},
		},
		{
			name:      "error delete key",
			chainName: "testnet_evm",
			keyName:   "testkey",
			preprocess: func() {
				s.chainProvider.EXPECT().
					DeleteKey(s.app.HomePath, "testkey", s.app.EnvPassphrase).
					Return(fmt.Errorf("delete key error"))
			},
			err: fmt.Errorf("delete key error"),
		},
		{
			name:      "chain name does not exist",
			chainName: "testnet_evm2",
			keyName:   "testkey",
			err:       fmt.Errorf("chain name does not exist:"),
		},
	}

	for _, tc := range testcases {
		s.Run(tc.name, func() {
			if tc.preprocess != nil {
				tc.preprocess()
			}

			err := s.app.DeleteKey(tc.chainName, tc.keyName)

			if tc.err != nil {
				s.Require().ErrorContains(err, tc.err.Error())
			} else {
				s.Require().NoError(err)
			}
		})
	}
}

func (s *AppTestSuite) TestExportKey() {
	testcases := []struct {
		name       string
		chainName  string
		keyName    string
		out        string
		err        error
		preprocess func()
	}{
		{
			name:      "success",
			chainName: "testnet_evm",
			keyName:   "testkey",
			preprocess: func() {
				s.chainProvider.EXPECT().
					ExportPrivateKey("testkey", s.app.EnvPassphrase).
					Return("0xac0974bec39a17e36ba4a6b4d238ff944bacb478cbed5efcae784d7bf4f2ff80", nil)
			},
			out: "0xac0974bec39a17e36ba4a6b4d238ff944bacb478cbed5efcae784d7bf4f2ff80",
		},
		{
			name:      "error export private key",
			chainName: "testnet_evm",
			keyName:   "testkey",
			preprocess: func() {
				s.chainProvider.EXPECT().
					ExportPrivateKey("testkey", s.app.EnvPassphrase).
					Return("", fmt.Errorf("export key error"))
			},
			err: fmt.Errorf("export key error"),
		},
		{
			name:      "chain name does not exist",
			chainName: "testnet_evm2",
			keyName:   "testkey",
			err:       fmt.Errorf("chain name does not exist:"),
		},
	}

	for _, tc := range testcases {
		s.Run(tc.name, func() {
			if tc.preprocess != nil {
				tc.preprocess()
			}

			actual, err := s.app.ExportKey(tc.chainName, tc.keyName)
			if tc.err != nil {
				s.Require().ErrorContains(err, tc.err.Error())
			} else {
				s.Require().NoError(err)
				s.Require().Equal(tc.out, actual)
			}
		})
	}
}

func (s *AppTestSuite) TestListKeys() {
	testcases := []struct {
		name       string
		in         string
		preprocess func()
		err        error
		out        []*chainstypes.Key
	}{
		{
			name: "success",
			in:   "testnet_evm",
			preprocess: func() {
				s.chainProvider.EXPECT().
					ListKeys().
					Return([]*chainstypes.Key{
						chainstypes.NewKey("", "0xf39Fd6e51aad88F6F4ce6aB8827279cffFb92266", "testkey1"),
						chainstypes.NewKey("", "0xf39Fd6e51aad88F6F4ce6aB8827279cffFb92267", "testkey2"),
					})
			},
			out: []*chainstypes.Key{
				chainstypes.NewKey("", "0xf39Fd6e51aad88F6F4ce6aB8827279cffFb92266", "testkey1"),
				chainstypes.NewKey("", "0xf39Fd6e51aad88F6F4ce6aB8827279cffFb92267", "testkey2"),
			},
		},
		{
			name: "chain name does not exist",
			in:   "testnet_evm2",
			err:  fmt.Errorf("chain name does not exist:"),
		},
	}

	for _, tc := range testcases {
		s.Run(tc.name, func() {
			if tc.preprocess != nil {
				tc.preprocess()
			}

			actual, err := s.app.ListKeys(tc.in)
			if tc.err != nil {
				s.Require().ErrorContains(err, tc.err.Error())
			} else {
				s.Require().NoError(err)
				s.Require().Equal(actual, tc.out)
			}
		})
	}
}

func (s *AppTestSuite) TestShowKey() {
	testcases := []struct {
		name       string
		chainName  string
		keyName    string
		preprocess func()
		err        error
		out        string
	}{
		{
			name:      "success",
			chainName: "testnet_evm",
			keyName:   "testkey",
			preprocess: func() {
				s.chainProvider.EXPECT().
					ShowKey("testkey").
					Return("0xf39Fd6e51aad88F6F4ce6aB8827279cffFb92267", nil)
			},
			out: "0xf39Fd6e51aad88F6F4ce6aB8827279cffFb92267",
		},
		{
			name:      "show key error",
			chainName: "testnet_evm",
			keyName:   "testkey",
			preprocess: func() {
				s.chainProvider.EXPECT().
					ShowKey("testkey").
					Return("", fmt.Errorf("show key error"))
			},
			out: "0xf39Fd6e51aad88F6F4ce6aB8827279cffFb92267",
			err: fmt.Errorf("show key error"),
		},
		{
			name:      "chain name does not exist",
			chainName: "testnet_evm2",
			keyName:   "testkey",
			err:       fmt.Errorf("chain name does not exist:"),
		},
	}

	for _, tc := range testcases {
		s.Run(tc.name, func() {
			if tc.preprocess != nil {
				tc.preprocess()
			}

			actual, err := s.app.ShowKey(tc.chainName, tc.keyName)
			if tc.err != nil {
				s.Require().ErrorContains(err, tc.err.Error())
			} else {
				s.Require().NoError(err)
				s.Require().Equal(actual, tc.out)
			}
		})
	}
}

func (s *AppTestSuite) TestValidatePassphraseInvalidPassphrase() {
	testcases := []struct {
		name          string
		envPassphrase string
		err           error
	}{
		{name: "valid", envPassphrase: "secret", err: nil},
		{name: "invalid", envPassphrase: "invalid", err: fmt.Errorf("invalid passphrase")},
	}

	for _, tc := range testcases {
		s.Run(tc.name, func() {
			err := s.app.ValidatePassphrase(tc.envPassphrase)
			if tc.err != nil {
				s.Require().ErrorContains(err, tc.err.Error())
			} else {
				s.Require().NoError(err)
			}
		})
	}
}<|MERGE_RESOLUTION|>--- conflicted
+++ resolved
@@ -101,7 +101,7 @@
 				s.Require().NoError(err)
 			},
 			in:  "",
-			err: fmt.Errorf("config already exists:"),
+			err: relayer.ErrConfigExist(s.app.HomePath),
 		},
 		{
 			name: "init config from specific file",
@@ -208,7 +208,7 @@
 				err := os.WriteFile(chainCfgPath, []byte(relayertest.ChainCfgInvalidChainTypeText), 0o600)
 				s.Require().NoError(err)
 			},
-			err: fmt.Errorf("unsupported chain type"),
+			err: relayer.ErrUnsupportedChainType(""),
 		},
 		{
 			name: "existing chain name",
@@ -226,7 +226,7 @@
 				err := os.WriteFile(chainCfgPath, []byte(relayertest.ChainCfgText), 0o600)
 				s.Require().NoError(err)
 			},
-			err: fmt.Errorf("existing chain name :"),
+			err: relayer.ErrChainNameExist("testnet"),
 		},
 	}
 
@@ -273,29 +273,6 @@
 	err := os.Mkdir(newHomePath, os.ModePerm)
 	s.Require().NoError(err)
 
-<<<<<<< HEAD
-	// second time should fail
-	err = s.app.InitConfigFile(s.app.HomePath, customCfgPath)
-	s.Require().Error(err, relayer.ErrConfigExist(s.app.HomePath))
-}
-
-func (s *AppTestSuite) TestInitCustomConfig() {
-	s.app.Config = nil
-	customCfgPath := path.Join(s.app.HomePath, "custom.toml")
-
-	// Create custom config file
-	cfg := `
-		[target_chains]
-
-		[global]
-		checking_packet_interval = 60000000000
-	
-		[bandchain]
-		rpc_endpoints = ['http://localhost:26659']
-		timeout = 50
-	`
-=======
->>>>>>> 6f6cafd6
 	// write file
 	customCfgPath := path.Join(s.app.HomePath, "custom.toml")
 	err = os.WriteFile(customCfgPath, []byte(relayertest.DefaultCfgTextWithChainCfg), 0o600)
@@ -315,7 +292,7 @@
 		{
 			name: "not existing chain name",
 			in:   "testnet2",
-			err:  fmt.Errorf("not existing chain name"),
+			err:  relayer.ErrChainNameNotExist("testnet2"),
 		},
 	}
 
@@ -363,7 +340,7 @@
 		{
 			name: "not existing chain name",
 			in:   "testnet_evm2",
-			err:  fmt.Errorf("not existing chain name"),
+			err:  relayer.ErrChainNameNotExist("testnet_evm2"),
 		},
 	}
 
@@ -582,7 +559,7 @@
 			keyName:    "testkey",
 			privateKey: "0xac0974bec39a17e36ba4a6b4d238ff944bacb478cbed5efcae784d7bf4f2ff80", // anvil
 			coinType:   60,
-			err:        fmt.Errorf("chain name does not exist:"),
+			err:        relayer.ErrChainNameNotExist("testnet_evm2"),
 		},
 	}
 
@@ -645,7 +622,7 @@
 			name:      "chain name does not exist",
 			chainName: "testnet_evm2",
 			keyName:   "testkey",
-			err:       fmt.Errorf("chain name does not exist:"),
+			err:       relayer.ErrChainNameNotExist("testnet_evm2"),
 		},
 	}
 
@@ -701,7 +678,7 @@
 			name:      "chain name does not exist",
 			chainName: "testnet_evm2",
 			keyName:   "testkey",
-			err:       fmt.Errorf("chain name does not exist:"),
+			err:       relayer.ErrChainNameNotExist("testnet_evm2"),
 		},
 	}
 
@@ -749,7 +726,7 @@
 		{
 			name: "chain name does not exist",
 			in:   "testnet_evm2",
-			err:  fmt.Errorf("chain name does not exist:"),
+			err:  relayer.ErrChainNameNotExist("testnet_evm2"),
 		},
 	}
 
@@ -806,7 +783,7 @@
 			name:      "chain name does not exist",
 			chainName: "testnet_evm2",
 			keyName:   "testkey",
-			err:       fmt.Errorf("chain name does not exist:"),
+			err:       relayer.ErrChainNameNotExist("testnet_evm2"),
 		},
 	}
 
