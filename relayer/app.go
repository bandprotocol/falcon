package relayer

import (
	"context"
	"fmt"
	"os"
	"path"

	cosmosclient "github.com/cosmos/cosmos-sdk/client"
	"github.com/pelletier/go-toml/v2"
	"github.com/spf13/viper"
	"go.uber.org/zap"

	"github.com/bandprotocol/falcon/relayer/band"
	bandtypes "github.com/bandprotocol/falcon/relayer/band/types"
	"github.com/bandprotocol/falcon/relayer/chains"
	chainstypes "github.com/bandprotocol/falcon/relayer/chains/types"
	"github.com/bandprotocol/falcon/relayer/types"
)

const (
	configFolderName = "config"
	configFileName   = "config.toml"
)

// App is the main application struct.
type App struct {
	Log      *zap.Logger
	Viper    *viper.Viper
	HomePath string
	Debug    bool
	Config   *Config

	targetChains chains.ChainProviders
	BandClient   band.Client
}

// NewApp creates a new App instance.
func NewApp(
	log *zap.Logger,
	viper *viper.Viper,
	homePath string,
	debug bool,
	config *Config,
) *App {
	app := App{
		Log:      log,
		Viper:    viper,
		HomePath: homePath,
		Debug:    debug,
		Config:   config,
	}
	return &app
}

// Initialize the application.
func (a *App) Init(ctx context.Context) error {
	if a.Config == nil {
		if err := a.LoadConfigFile(); err != nil {
			return err
		}
	}

	// initialize logger, if not already initialized
	if a.Log == nil {
		if err := a.initLogger(""); err != nil {
			return err
		}
	}

	// initialize target chains
	if err := a.initTargetChains(ctx); err != nil {
		return err
	}

	// initialize band client
	if a.Config != nil {
		if err := a.initClient(); err != nil {
			return err
		}
	}

	return nil
}

// InitClient establishs connection to rpc endpoints.
func (a *App) initClient() error {
	c := band.NewClient(cosmosclient.Context{}, nil, a.Log, a.Config.BandChain.RpcEndpoints)
	if err := c.Connect(uint(a.Config.BandChain.Timeout)); err != nil {
		return err
	}
	a.BandClient = c
	return nil
}

// InitLogger initializes the logger with the given log level.
func (a *App) initLogger(configLogLevel string) error {
	logLevel := a.Viper.GetString("log-level")
	if a.Viper.GetBool("debug") {
		logLevel = "debug"
	} else if logLevel == "" {
		logLevel = configLogLevel
	}

	log, err := newRootLogger(a.Viper.GetString("log-format"), logLevel)
	if err != nil {
		return err
	}

	a.Log = log
	return nil
}

// InitTargetChains initializes the target chains.
func (a *App) initTargetChains(ctx context.Context) error {
	a.targetChains = make(chains.ChainProviders)
	if a.Config == nil || a.Config.TargetChains == nil {
		a.Log.Error("target chains not found in config")
		return nil
	}

	for chainName, chainConfig := range a.Config.TargetChains {
		cp, err := chainConfig.NewChainProvider(chainName, a.Log, a.HomePath, a.Debug)
		if err != nil {
			a.Log.Error("cannot create chain provider",
				zap.Error(err),
				zap.String("chain_name", chainName),
			)
			return err
		}

		if err := cp.Init(ctx); err != nil {
			a.Log.Error("cannot initialize chain provider",
				zap.Error(err),
				zap.String("chain_name", chainName),
			)
			return err
		}
		a.targetChains[chainName] = cp
	}
	return nil
}

// loadConfigFile reads config file into a.Config if file is present.
func (a *App) LoadConfigFile() error {
	cfgPath := path.Join(a.HomePath, configFolderName, configFileName)
	if _, err := os.Stat(cfgPath); err != nil {
		// don't return error if file doesn't exist
		return nil
	}

	// read the config from config path
	cfg, err := LoadConfig(cfgPath)
	if err != nil {
		return err
	}

	if a.Log == nil {
		if err := a.initLogger(cfg.Global.LogLevel); err != nil {
			return err
		}
	}

	// save configuration
	a.Config = cfg

	return nil
}

// InitConfigFile initializes the configuration to the given path.
func (a *App) InitConfigFile(homePath string, customFilePath string) error {
	cfgDir := path.Join(homePath, configFolderName)
	cfgPath := path.Join(cfgDir, configFileName)

	// check if the config file already exists
	// https://stackoverflow.com/questions/12518876/how-to-check-if-a-file-exists-in-go
	if _, err := os.Stat(cfgPath); err == nil {
		return fmt.Errorf("config already exists: %s", cfgPath)
	} else if !os.IsNotExist(err) {
		return err
	}

	// Load config from given custom file path if exists
	var cfg *Config
	var err error
	switch {
	case customFilePath != "":
		cfg, err = LoadConfig(customFilePath) // Initialize with CustomConfig if file is provided
		if err != nil {
			return fmt.Errorf("LoadConfig file %v error %v", customFilePath, err)
		}
	default:
		cfg = DefaultConfig() // Initialize with DefaultConfig if no file is provided
	}

	// Marshal config object into bytes
	b, err := toml.Marshal(cfg)
	if err != nil {
		return err
	}

	// Create the home folder if doesn't exist
	if _, err := os.Stat(homePath); os.IsNotExist(err) {
		if err = os.Mkdir(homePath, os.ModePerm); err != nil {
			return err
		}
	}

	// Create the config folder if doesn't exist
	if _, err := os.Stat(cfgDir); os.IsNotExist(err) {
		if err = os.Mkdir(cfgDir, os.ModePerm); err != nil {
			return err
		}
	}

	// Create the file and write the default config to the given location.
	f, err := os.Create(cfgPath)
	if err != nil {
		return err
	}
	defer f.Close()

	if _, err = f.Write(b); err != nil {
		return err
	}

	return nil
}

// QueryTunnelInfo queries tunnel information by given tunnel ID
func (a *App) QueryTunnelInfo(ctx context.Context, tunnelID uint64) (*types.Tunnel, error) {
	if a.Config == nil {
		return nil, fmt.Errorf("config is not initialized")
	}

	c := a.BandClient
	tunnel, err := c.GetTunnel(ctx, tunnelID)
	if err != nil {
		return nil, err
	}

	bandChainInfo := bandtypes.NewTunnel(
		tunnel.ID,
		tunnel.LatestSequence,
		tunnel.TargetAddress,
		tunnel.TargetChainID,
		tunnel.IsActive,
	)

	targetChain := tunnel.TargetChainID
	targetAddr := tunnel.TargetAddress

	var tunnelChainInfo *chainstypes.Tunnel
	cp, ok := a.targetChains[targetChain]
	if ok {
		var err error
		tunnelChainInfo, err = cp.QueryTunnelInfo(ctx, tunnelID, targetAddr)
		if err != nil {
			return nil, err
		}
	}

	return types.NewTunnel(
		bandChainInfo,
		tunnelChainInfo,
	), nil
}

<<<<<<< HEAD
func (a *App) AddChainConfig(chainName string, filePath string) error {
	if a.Config == nil {
		return fmt.Errorf("config does not exist: %s", a.HomePath)
	}

	if _, exist := a.Config.TargetChains[chainName]; exist {
		return fmt.Errorf("existing chain name : %s", chainName)
	}

	chainProviderConfig, err := LoadChainConfig(filePath)
	if err != nil {
		return err
	}

	a.Config.TargetChains[chainName] = chainProviderConfig

	cfgDir := path.Join(a.HomePath, configFolderName)
	cfgPath := path.Join(cfgDir, configFileName)

	// Marshal config object into bytes
	b, err := toml.Marshal(a.Config)
	if err != nil {
		return err
	}

	return os.WriteFile(cfgPath, b, 0o600)
}

func (a *App) DeleteChainConfig(chainName string) error {
	if a.Config == nil {
		return fmt.Errorf("config does not exist: %s", a.HomePath)
	}

	if _, exist := a.Config.TargetChains[chainName]; !exist {
		return fmt.Errorf("not existing chain name : %s", chainName)
	}

	delete(a.Config.TargetChains, chainName)

	cfgDir := path.Join(a.HomePath, configFolderName)
	cfgPath := path.Join(cfgDir, configFileName)

	// Marshal config object into bytes
	b, err := toml.Marshal(a.Config)
=======
// QueryTunnelPacketInfo queries tunnel packet information by given tunnel ID
func (a *App) QueryTunnelPacketInfo(ctx context.Context, tunnelID uint64, sequence uint64) (*bandtypes.Packet, error) {
	if a.Config == nil {
		return nil, fmt.Errorf("config is not initialized")
	}

	c := a.BandClient
	return c.GetTunnelPacket(ctx, tunnelID, sequence)
}

// Relay relays the packet from the source chain to the destination chain.
func (a *App) Relay(ctx context.Context, tunnelID uint64) error {
	a.Log.Debug("query tunnel info on band chain", zap.Uint64("tunnel_id", tunnelID))
	tunnel, err := a.BandClient.GetTunnel(ctx, tunnelID)
>>>>>>> 2b16abe7
	if err != nil {
		return err
	}

<<<<<<< HEAD
	return os.WriteFile(cfgPath, b, 0o600)
}

func (a *App) GetChainConfig(chainName string) (chains.ChainProviderConfig, error) {
	if a.Config == nil {
		return nil, fmt.Errorf("config does not exist: %s", a.HomePath)
	}

	chainProviders := a.Config.TargetChains

	if _, exist := chainProviders[chainName]; !exist {
		return nil, fmt.Errorf("not existing chain name : %s", chainName)
	}

	return chainProviders[chainName], nil
=======
	chainProvider, ok := a.targetChains[tunnel.TargetChainID]
	if !ok {
		return fmt.Errorf("target chain provider not found: %s", tunnel.TargetChainID)
	}

	tr := NewTunnelRelayer(
		a.Log,
		tunnel.ID,
		tunnel.TargetAddress,
		a.Config.Global.CheckingPacketInterval,
		a.BandClient,
		chainProvider,
	)

	return tr.CheckAndRelay(ctx)
>>>>>>> 2b16abe7
}

// Start starts the tunnel relayer program.
func (a *App) Start(ctx context.Context, tunnelIDs []uint64) error {
	a.Log.Info("starting tunnel relayer")

	// query tunnels
	var tunnels []bandtypes.Tunnel
	if len(tunnelIDs) == 0 {
		// TODO: query all tunnels
	} else {
		tunnels = make([]bandtypes.Tunnel, 0, len(tunnelIDs))
		for _, tunnelID := range tunnelIDs {
			tunnel, err := a.BandClient.GetTunnel(ctx, tunnelID)
			if err != nil {
				return err
			}
			tunnels = append(tunnels, *tunnel)
		}
	}

	if len(tunnels) == 0 {
		a.Log.Error("no tunnel ID provided")
		return fmt.Errorf("no tunnel ID provided")
	}

	// initialize the tunnel relayer
	tunnelRelayers := []TunnelRelayer{}
	for _, tunnel := range tunnels {
		chainProvider, ok := a.targetChains[tunnel.TargetChainID]
		if !ok {
			return fmt.Errorf("target chain provider not found: %s", tunnel.TargetChainID)
		}

		tr := NewTunnelRelayer(
			a.Log,
			tunnel.ID,
			tunnel.TargetAddress,
			a.Config.Global.CheckingPacketInterval,
			a.BandClient,
			chainProvider,
		)
		tunnelRelayers = append(tunnelRelayers, tr)
	}

	// start the tunnel relayers
	scheduler := NewScheduler(a.Log, tunnelRelayers)
	return scheduler.Start(ctx)
}<|MERGE_RESOLUTION|>--- conflicted
+++ resolved
@@ -266,52 +266,6 @@
 	), nil
 }
 
-<<<<<<< HEAD
-func (a *App) AddChainConfig(chainName string, filePath string) error {
-	if a.Config == nil {
-		return fmt.Errorf("config does not exist: %s", a.HomePath)
-	}
-
-	if _, exist := a.Config.TargetChains[chainName]; exist {
-		return fmt.Errorf("existing chain name : %s", chainName)
-	}
-
-	chainProviderConfig, err := LoadChainConfig(filePath)
-	if err != nil {
-		return err
-	}
-
-	a.Config.TargetChains[chainName] = chainProviderConfig
-
-	cfgDir := path.Join(a.HomePath, configFolderName)
-	cfgPath := path.Join(cfgDir, configFileName)
-
-	// Marshal config object into bytes
-	b, err := toml.Marshal(a.Config)
-	if err != nil {
-		return err
-	}
-
-	return os.WriteFile(cfgPath, b, 0o600)
-}
-
-func (a *App) DeleteChainConfig(chainName string) error {
-	if a.Config == nil {
-		return fmt.Errorf("config does not exist: %s", a.HomePath)
-	}
-
-	if _, exist := a.Config.TargetChains[chainName]; !exist {
-		return fmt.Errorf("not existing chain name : %s", chainName)
-	}
-
-	delete(a.Config.TargetChains, chainName)
-
-	cfgDir := path.Join(a.HomePath, configFolderName)
-	cfgPath := path.Join(cfgDir, configFileName)
-
-	// Marshal config object into bytes
-	b, err := toml.Marshal(a.Config)
-=======
 // QueryTunnelPacketInfo queries tunnel packet information by given tunnel ID
 func (a *App) QueryTunnelPacketInfo(ctx context.Context, tunnelID uint64, sequence uint64) (*bandtypes.Packet, error) {
 	if a.Config == nil {
@@ -326,28 +280,10 @@
 func (a *App) Relay(ctx context.Context, tunnelID uint64) error {
 	a.Log.Debug("query tunnel info on band chain", zap.Uint64("tunnel_id", tunnelID))
 	tunnel, err := a.BandClient.GetTunnel(ctx, tunnelID)
->>>>>>> 2b16abe7
-	if err != nil {
-		return err
-	}
-
-<<<<<<< HEAD
-	return os.WriteFile(cfgPath, b, 0o600)
-}
-
-func (a *App) GetChainConfig(chainName string) (chains.ChainProviderConfig, error) {
-	if a.Config == nil {
-		return nil, fmt.Errorf("config does not exist: %s", a.HomePath)
-	}
-
-	chainProviders := a.Config.TargetChains
-
-	if _, exist := chainProviders[chainName]; !exist {
-		return nil, fmt.Errorf("not existing chain name : %s", chainName)
-	}
-
-	return chainProviders[chainName], nil
-=======
+	if err != nil {
+		return err
+	}
+
 	chainProvider, ok := a.targetChains[tunnel.TargetChainID]
 	if !ok {
 		return fmt.Errorf("target chain provider not found: %s", tunnel.TargetChainID)
@@ -363,7 +299,71 @@
 	)
 
 	return tr.CheckAndRelay(ctx)
->>>>>>> 2b16abe7
+}
+
+func (a *App) AddChainConfig(chainName string, filePath string) error {
+	if a.Config == nil {
+		return fmt.Errorf("config does not exist: %s", a.HomePath)
+	}
+
+	if _, exist := a.Config.TargetChains[chainName]; exist {
+		return fmt.Errorf("existing chain name : %s", chainName)
+	}
+
+	chainProviderConfig, err := LoadChainConfig(filePath)
+	if err != nil {
+		return err
+	}
+
+	a.Config.TargetChains[chainName] = chainProviderConfig
+
+	cfgDir := path.Join(a.HomePath, configFolderName)
+	cfgPath := path.Join(cfgDir, configFileName)
+
+	// Marshal config object into bytes
+	b, err := toml.Marshal(a.Config)
+	if err != nil {
+		return err
+	}
+
+	return os.WriteFile(cfgPath, b, 0o600)
+}
+
+func (a *App) DeleteChainConfig(chainName string) error {
+	if a.Config == nil {
+		return fmt.Errorf("config does not exist: %s", a.HomePath)
+	}
+
+	if _, exist := a.Config.TargetChains[chainName]; !exist {
+		return fmt.Errorf("not existing chain name : %s", chainName)
+	}
+
+	delete(a.Config.TargetChains, chainName)
+
+	cfgDir := path.Join(a.HomePath, configFolderName)
+	cfgPath := path.Join(cfgDir, configFileName)
+
+	// Marshal config object into bytes
+	b, err := toml.Marshal(a.Config)
+	if err != nil {
+		return err
+	}
+
+	return os.WriteFile(cfgPath, b, 0o600)
+}
+
+func (a *App) GetChainConfig(chainName string) (chains.ChainProviderConfig, error) {
+	if a.Config == nil {
+		return nil, fmt.Errorf("config does not exist: %s", a.HomePath)
+	}
+
+	chainProviders := a.Config.TargetChains
+
+	if _, exist := chainProviders[chainName]; !exist {
+		return nil, fmt.Errorf("not existing chain name : %s", chainName)
+	}
+
+	return chainProviders[chainName], nil
 }
 
 // Start starts the tunnel relayer program.
