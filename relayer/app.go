package relayer

import (
	"context"
	"fmt"
	"os"
	"path"

	cosmosclient "github.com/cosmos/cosmos-sdk/client"
	"github.com/pelletier/go-toml/v2"
	"github.com/spf13/viper"
	"go.uber.org/zap"

	"github.com/bandprotocol/falcon/relayer/band"
	bandtypes "github.com/bandprotocol/falcon/relayer/band/types"
	"github.com/bandprotocol/falcon/relayer/chains"
	chainstypes "github.com/bandprotocol/falcon/relayer/chains/types"
	"github.com/bandprotocol/falcon/relayer/types"
)

const (
	configFolderName = "config"
	configFileName   = "config.toml"
)

// App is the main application struct.
type App struct {
	Log      *zap.Logger
	Viper    *viper.Viper
	HomePath string
	Debug    bool
	Config   *Config

	targetChains chains.ChainProviders
	BandClient   band.Client
}

// NewApp creates a new App instance.
func NewApp(
	log *zap.Logger,
	viper *viper.Viper,
	homePath string,
	debug bool,
	config *Config,
) *App {
	app := App{
		Log:      log,
		Viper:    viper,
		HomePath: homePath,
		Debug:    debug,
		Config:   config,
	}
	return &app
}

// Initialize the application.
func (a *App) Init(ctx context.Context) error {
	if a.Config == nil {
		if err := a.loadConfigFile(); err != nil {
			return err
		}
	}

	// initialize logger, if not already initialized
	if a.Log == nil {
		if err := a.initLogger(""); err != nil {
			return err
		}
	}

	// initialize target chains
	if err := a.initTargetChains(ctx); err != nil {
		return err
	}

	// initialize band client
	if a.Config != nil {
		if err := a.initClient(); err != nil {
			return err
		}
	}

	return nil
}

// InitClient establishs connection to rpc endpoints.
func (a *App) initClient() error {
	c := band.NewClient(cosmosclient.Context{}, nil, a.Log, a.Config.BandChain.RpcEndpoints)
	if err := c.Connect(uint(a.Config.BandChain.Timeout)); err != nil {
		return err
	}
	a.BandClient = c
	return nil
}

// InitLogger initializes the logger with the given log level.
func (a *App) initLogger(configLogLevel string) error {
	logLevel := a.Viper.GetString("log-level")
	if a.Viper.GetBool("debug") {
		logLevel = "debug"
	} else if logLevel == "" {
		logLevel = configLogLevel
	}

	log, err := newRootLogger(a.Viper.GetString("log-format"), logLevel)
	if err != nil {
		return err
	}

	a.Log = log
	return nil
}

// InitTargetChains initializes the target chains.
func (a *App) initTargetChains(ctx context.Context) error {
	a.targetChains = make(chains.ChainProviders)
	if a.Config == nil || a.Config.TargetChains == nil {
		a.Log.Error("target chains not found in config")
		return nil
	}

	for chainName, chainConfig := range a.Config.TargetChains {
		cp, err := chainConfig.NewChainProvider(chainName, a.Log, a.HomePath, a.Debug)
		if err != nil {
			a.Log.Error("cannot create chain provider",
				zap.Error(err),
				zap.String("chain_name", chainName),
			)
			return err
		}

		if err := cp.Init(ctx); err != nil {
			a.Log.Error("cannot initialize chain provider",
				zap.Error(err),
				zap.String("chain_name", chainName),
			)
			return err
		}
		a.targetChains[chainName] = cp
	}
	return nil
}

// loadConfigFile reads config file into a.Config if file is present.
func (a *App) loadConfigFile() error {
	cfgPath := path.Join(a.HomePath, configFolderName, configFileName)
	if _, err := os.Stat(cfgPath); err != nil {
		// don't return error if file doesn't exist
		return nil
	}

	// read the config from config path
	cfg, err := LoadConfig(cfgPath)
	if err != nil {
		return err
	}

	if a.Log == nil {
		if err := a.initLogger(cfg.Global.LogLevel); err != nil {
			return err
		}
	}

	// save configuration
	a.Config = cfg

	return nil
}

// InitConfigFile initializes the configuration to the given path.
func (a *App) InitConfigFile(homePath string, customFilePath string) error {
	cfgDir := path.Join(homePath, configFolderName)
	cfgPath := path.Join(cfgDir, configFileName)

	// check if the config file already exists
	// https://stackoverflow.com/questions/12518876/how-to-check-if-a-file-exists-in-go
	if _, err := os.Stat(cfgPath); err == nil {
		return fmt.Errorf("config already exists: %s", cfgPath)
	} else if !os.IsNotExist(err) {
		return err
	}

	// Load config from given custom file path if exists
	var cfg *Config
	var err error
	switch {
	case customFilePath != "":
		cfg, err = LoadConfig(customFilePath) // Initialize with CustomConfig if file is provided
		if err != nil {
			return fmt.Errorf("LoadConfig file %v error %v", customFilePath, err)
		}
	default:
		cfg = DefaultConfig() // Initialize with DefaultConfig if no file is provided
	}

	// Marshal config object into bytes
	b, err := toml.Marshal(cfg)
	if err != nil {
		return err
	}

	// Create the home folder if doesn't exist
	if _, err := os.Stat(homePath); os.IsNotExist(err) {
		if err = os.Mkdir(homePath, os.ModePerm); err != nil {
			return err
		}
	}

	// Create the config folder if doesn't exist
	if _, err := os.Stat(cfgDir); os.IsNotExist(err) {
		if err = os.Mkdir(cfgDir, os.ModePerm); err != nil {
			return err
		}
	}

	// Create the file and write the default config to the given location.
	f, err := os.Create(cfgPath)
	if err != nil {
		return err
	}
	defer f.Close()

	if _, err = f.Write(b); err != nil {
		return err
	}

	return nil
}

// QueryTunnelInfo queries tunnel information by given tunnel ID
func (a *App) QueryTunnelInfo(ctx context.Context, tunnelID uint64) (*types.Tunnel, error) {
	if a.Config == nil {
		return nil, fmt.Errorf("config is not initialized")
	}

	c := a.BandClient
	tunnel, err := c.GetTunnel(ctx, tunnelID)
	if err != nil {
		return nil, err
	}

	bandChainInfo := bandtypes.NewTunnel(
		tunnel.ID,
		tunnel.LatestSequence,
		tunnel.TargetAddress,
		tunnel.TargetChainID,
		tunnel.IsActive,
	)

	targetChain := tunnel.TargetChainID
	targetAddr := tunnel.TargetAddress

	var tunnelChainInfo *chainstypes.Tunnel
	cp, ok := a.targetChains[targetChain]
	if ok {
		var err error
		tunnelChainInfo, err = cp.QueryTunnelInfo(ctx, tunnelID, targetAddr)
		if err != nil {
			return nil, err
		}
	}

	return types.NewTunnel(
		bandChainInfo,
		tunnelChainInfo,
	), nil
}

// QueryTunnelPacketInfo queries tunnel packet information by given tunnel ID
func (a *App) QueryTunnelPacketInfo(ctx context.Context, tunnelID uint64, sequence uint64) (*bandtypes.Packet, error) {
	if a.Config == nil {
		return nil, fmt.Errorf("config is not initialized")
	}

	c := a.BandClient
	return c.GetTunnelPacket(ctx, tunnelID, sequence)
}

// Start starts the tunnel relayer program.
func (a *App) Start(ctx context.Context, tunnelIDs []uint64) error {
<<<<<<< HEAD
	a.Log.Info("starting tunnel relayer")

	// initialize band client
	bandClient := band.NewClient(a.Log, a.Config.BandChain.RpcEndpoints)

=======
>>>>>>> f72ba8c9
	// TODO: load the tunnel information from the bandchain.
	// If len(tunnelIDs == 0), load all tunnels info.
	tunnels := []*bandtypes.Tunnel{
		{
			ID:             1,
			LatestSequence: 0,
			TargetChainID:  "testnet_evm",
			TargetAddress:  "0x5FbDB2315678afecb367f032d93F642f64180aa3",
		},
	}

	// initialize the tunnel relayer
	tunnelRelayers := []TunnelRelayer{}
	for _, tunnel := range tunnels {
		chainProvider, ok := a.targetChains[tunnel.TargetChainID]
		if !ok {
			return fmt.Errorf("target chain provider not found: %s", tunnel.TargetChainID)
		}

		tr := NewTunnelRelayer(
			a.Log,
			tunnel.ID,
			tunnel.TargetAddress,
			a.Config.Global.CheckingPacketInterval,
			a.BandClient,
			chainProvider,
		)
		tunnelRelayers = append(tunnelRelayers, tr)
	}

	// start the tunnel relayers
	scheduler := NewScheduler(a.Log, tunnelRelayers)
	return scheduler.Start(ctx)
}<|MERGE_RESOLUTION|>--- conflicted
+++ resolved
@@ -278,14 +278,8 @@
 
 // Start starts the tunnel relayer program.
 func (a *App) Start(ctx context.Context, tunnelIDs []uint64) error {
-<<<<<<< HEAD
 	a.Log.Info("starting tunnel relayer")
 
-	// initialize band client
-	bandClient := band.NewClient(a.Log, a.Config.BandChain.RpcEndpoints)
-
-=======
->>>>>>> f72ba8c9
 	// TODO: load the tunnel information from the bandchain.
 	// If len(tunnelIDs == 0), load all tunnels info.
 	tunnels := []*bandtypes.Tunnel{
