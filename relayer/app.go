package relayer

import (
	"bytes"
	"context"
	"crypto/sha256"
	"fmt"
	"math/big"
	"os"
	"path"

	"github.com/joho/godotenv"
	"github.com/pelletier/go-toml/v2"
	"go.uber.org/zap"

	"github.com/bandprotocol/falcon/internal"
	"github.com/bandprotocol/falcon/relayer/band"
	bandtypes "github.com/bandprotocol/falcon/relayer/band/types"
	"github.com/bandprotocol/falcon/relayer/chains"
	chainstypes "github.com/bandprotocol/falcon/relayer/chains/types"
	"github.com/bandprotocol/falcon/relayer/types"
)

const (
	configFolderName   = "config"
	configFileName     = "config.toml"
	passphraseFileName = "passphrase.hash"
	passphraseEnvKey   = "PASSPHRASE"
)

// App is the main application struct.
type App struct {
	Log      *zap.Logger
	HomePath string
	Debug    bool
	Config   *Config

	targetChains  chains.ChainProviders
	BandClient    band.Client
	EnvPassphrase string
}

// NewApp creates a new App instance.
func NewApp(
	log *zap.Logger,
	homePath string,
	debug bool,
	config *Config,
) *App {
	app := App{
		Log:      log,
		HomePath: homePath,
		Debug:    debug,
		Config:   config,
	}
	return &app
}

// Init initialize the application.
func (a *App) Init(ctx context.Context, logLevel, logFormat string) error {
	if a.Config == nil {
		if err := a.LoadConfigFile(); err != nil {
			return err
		}
	}

	// initialize logger, if not already initialized
	if a.Log == nil {
		if err := a.initLogger(logLevel, logFormat); err != nil {
			return err
		}
	}

	// load passphrase from .env file or system environment variables
	a.EnvPassphrase = a.loadEnvPassphrase()

	// if config is not initialized, return
	if a.Config == nil {
		return nil
	}

	// initialize target chain clients
	if err := a.initTargetChains(); err != nil {
		return err
	}

	// initialize BandChain client
	if err := a.initBandClient(ctx); err != nil {
		return err
	}

	return nil
}

// initBandClient establishes connection to rpc endpoints.
func (a *App) initBandClient(ctx context.Context) error {
	a.BandClient = band.NewClient(nil, a.Log, &a.Config.BandChain)

	// connect to BandChain, if error occurs, log the error as debug and continue
	if err := a.BandClient.Init(ctx); err != nil {
		a.Log.Error("Cannot connect to BandChain", zap.Error(err))
		return err
	}

	return nil
}

// initLogger initializes the logger with the given log level.
func (a *App) initLogger(logLevel, logFormat string) error {
	if logLevel == "" && a.Config != nil {
		logLevel = a.Config.Global.LogLevel
	}

	// initialize logger only if user run command "start" or log level is "debug"
	if os.Args[1] == "start" || logLevel == "debug" {
		log, err := newRootLogger(logFormat, logLevel)
		if err != nil {
			return err
		}
		a.Log = log
	} else {
		a.Log = zap.NewNop()
	}

	return nil
}

// initTargetChains initializes the target chains.
func (a *App) initTargetChains() error {
	a.targetChains = make(chains.ChainProviders)

	for chainName, chainConfig := range a.Config.TargetChains {
		cp, err := chainConfig.NewChainProvider(chainName, a.Log, a.HomePath, a.Debug)
		if err != nil {
			a.Log.Error("Cannot create chain provider",
				zap.Error(err),
				zap.String("chain_name", chainName),
			)
			return err
		}

		a.targetChains[chainName] = cp
	}

	return nil
}

// LoadConfigFile reads config file into a.Config if file is present.
func (a *App) LoadConfigFile() error {
	cfgPath := path.Join(a.HomePath, configFolderName, configFileName)

	// check if file doesn't exist, exit the function as the config may not be initialized.
	if _, err := os.Stat(cfgPath); os.IsNotExist(err) {
		return nil
	} else if err != nil {
		return err
	}

	// read the config from config path
	cfg, err := LoadConfig(cfgPath)
	if err != nil {
		return err
	}

	// save configuration
	a.Config = cfg

	return nil
}

// InitConfigFile initializes the configuration to the given path.
func (a *App) InitConfigFile(homePath string, customFilePath string) error {
	cfgDir := path.Join(homePath, configFolderName)
	cfgPath := path.Join(cfgDir, configFileName)

	// check if the config file already exists
	// https://stackoverflow.com/questions/12518876/how-to-check-if-a-file-exists-in-go
	if _, err := os.Stat(cfgPath); err == nil {
		return ErrConfigExist(cfgPath)
	} else if !os.IsNotExist(err) {
		return err
	}

	// Load config from given custom file path if exists
	var cfg *Config
	var err error
	switch {
	case customFilePath != "":
		cfg, err = LoadConfig(customFilePath) // Initialize with CustomConfig if file is provided
		if err != nil {
			return fmt.Errorf("LoadConfig file %v error %v", customFilePath, err)
		}
	default:
		cfg = DefaultConfig() // Initialize with DefaultConfig if no file is provided
	}

	// Marshal config object into bytes
	b, err := toml.Marshal(cfg)
	if err != nil {
		return err
	}

	// Create the home folder if doesn't exist
	if err := internal.CheckAndCreateFolder(homePath); err != nil {
		return err
	}

	// Create the config folder if doesn't exist
	if err := internal.CheckAndCreateFolder(cfgDir); err != nil {
		return err
	}

	// Create the file and write the default config to the given location.
	f, err := os.Create(cfgPath)
	if err != nil {
		return err
	}
	defer f.Close()

	if _, err = f.Write(b); err != nil {
		return err
	}

	return nil
}

// InitPassphrase hashes the provided passphrase and saves it to the given path.
func (a *App) InitPassphrase() error {
	// Load and hash the passphrase
	h := sha256.New()
	h.Write([]byte(a.EnvPassphrase))
	b := h.Sum(nil)

	cfgDir := path.Join(a.HomePath, configFolderName)
	passphrasePath := path.Join(cfgDir, passphraseFileName)

	// Create the file and write the hashed passphrase to the given location.
	f, err := os.Create(passphrasePath)
	if err != nil {
		return err
	}
	defer f.Close()

	if _, err = f.Write(b); err != nil {
		return err
	}

	return nil
}

// QueryTunnelInfo queries tunnel information by given tunnel ID
func (a *App) QueryTunnelInfo(ctx context.Context, tunnelID uint64) (*types.Tunnel, error) {
	if a.Config == nil {
		return nil, ErrConfigNotExist(a.HomePath)
	}

	tunnel, err := a.BandClient.GetTunnel(ctx, tunnelID)
	if err != nil {
		return nil, err
	}

	bandChainInfo := bandtypes.NewTunnel(
		tunnel.ID,
		tunnel.LatestSequence,
		tunnel.TargetAddress,
		tunnel.TargetChainID,
		tunnel.IsActive,
	)

	cp, ok := a.targetChains[bandChainInfo.TargetChainID]
	if !ok {
		a.Log.Debug("Target chain provider not found", zap.String("chain_id", bandChainInfo.TargetChainID))
		return types.NewTunnel(bandChainInfo, nil), nil
	}

	tunnelChainInfo, err := cp.QueryTunnelInfo(ctx, tunnelID, bandChainInfo.TargetAddress)
	if err != nil {
		return nil, err
	}

	return types.NewTunnel(
		bandChainInfo,
		tunnelChainInfo,
	), nil
}

// QueryTunnelPacketInfo queries tunnel packet information by given tunnel ID
func (a *App) QueryTunnelPacketInfo(ctx context.Context, tunnelID uint64, sequence uint64) (*bandtypes.Packet, error) {
	if a.Config == nil {
		return nil, ErrConfigNotExist(a.HomePath)
	}

	return a.BandClient.GetTunnelPacket(ctx, tunnelID, sequence)
}

// AddChainConfig adds a new chain configuration to the config file.
func (a *App) AddChainConfig(chainName string, filePath string) error {
	if a.Config == nil {
		return ErrConfigNotExist(a.HomePath)
	}

<<<<<<< HEAD
	if _, exist := a.Config.TargetChains[chainName]; exist {
		return ErrChainNameExist(chainName)
=======
	if _, ok := a.Config.TargetChains[chainName]; ok {
		return fmt.Errorf("existing chain name : %s", chainName)
>>>>>>> d2d0522f
	}

	chainProviderConfig, err := LoadChainConfig(filePath)
	if err != nil {
		return err
	}

	a.Config.TargetChains[chainName] = chainProviderConfig

	cfgDir := path.Join(a.HomePath, configFolderName)
	cfgPath := path.Join(cfgDir, configFileName)

	// Marshal config object into bytes
	b, err := toml.Marshal(a.Config)
	if err != nil {
		return err
	}

	return os.WriteFile(cfgPath, b, 0o600)
}

// DeleteChainConfig deletes the chain configuration from the config file.
func (a *App) DeleteChainConfig(chainName string) error {
	if a.Config == nil {
		return ErrConfigNotExist(a.HomePath)
	}

<<<<<<< HEAD
	if _, exist := a.Config.TargetChains[chainName]; !exist {
		return ErrChainNameNotExist(chainName)
=======
	if _, ok := a.Config.TargetChains[chainName]; !ok {
		return fmt.Errorf("not existing chain name : %s", chainName)
>>>>>>> d2d0522f
	}

	delete(a.Config.TargetChains, chainName)

	cfgDir := path.Join(a.HomePath, configFolderName)
	cfgPath := path.Join(cfgDir, configFileName)

	// Marshal config object into bytes
	b, err := toml.Marshal(a.Config)
	if err != nil {
		return err
	}

	return os.WriteFile(cfgPath, b, 0o600)
}

// GetChainConfig retrieves the chain configuration by given chain name.
func (a *App) GetChainConfig(chainName string) (chains.ChainProviderConfig, error) {
	if a.Config == nil {
		return nil, ErrConfigNotExist(a.HomePath)
	}

	chainProviders := a.Config.TargetChains

<<<<<<< HEAD
	if _, exist := chainProviders[chainName]; !exist {
		return nil, ErrChainNameNotExist(chainName)
=======
	if _, ok := chainProviders[chainName]; !ok {
		return nil, fmt.Errorf("not existing chain name : %s", chainName)
>>>>>>> d2d0522f
	}

	return chainProviders[chainName], nil
}

// AddKey adds a new key to the chain provider.
func (a *App) AddKey(
	chainName string,
	keyName string,
	mnemonic string,
	privateKey string,
	coinType uint32,
	account uint,
	index uint,
) (*chainstypes.Key, error) {
	if a.Config == nil {
		return nil, ErrConfigNotExist(a.HomePath)
	}

	if err := a.validatePassphrase(a.EnvPassphrase); err != nil {
		return nil, err
	}

	cp, exist := a.targetChains[chainName]

	if !exist {
		return nil, ErrChainNameNotExist(chainName)
	}

	if cp.IsKeyNameExist(keyName) {
		return nil, ErrKeyNameExist(keyName)
	}

	keyOutput, err := cp.AddKey(keyName, mnemonic, privateKey, a.HomePath, coinType, account, index, a.EnvPassphrase)
	if err != nil {
		return nil, err
	}

	return keyOutput, nil
}

// DeleteKey deletes the key from the chain provider.
func (a *App) DeleteKey(chainName string, keyName string) error {
	if a.Config == nil {
		return ErrConfigNotExist(a.HomePath)
	}

	if err := a.validatePassphrase(a.EnvPassphrase); err != nil {
		return err
	}

	cp, exist := a.targetChains[chainName]

	if !exist {
		return ErrChainNameNotExist(chainName)
	}

	if !cp.IsKeyNameExist(keyName) {
		return ErrKeyNameNotExist(keyName)
	}

	return cp.DeleteKey(a.HomePath, keyName, a.EnvPassphrase)
}

// ExportKey exports the private key from the chain provider.
func (a *App) ExportKey(chainName string, keyName string) (string, error) {
	if a.Config == nil {
		return "", ErrConfigNotExist(a.HomePath)
	}

	if err := a.validatePassphrase(a.EnvPassphrase); err != nil {
		return "", err
	}

	cp, exist := a.targetChains[chainName]

	if !exist {
		return "", ErrChainNameNotExist(chainName)
	}

	if !cp.IsKeyNameExist(keyName) {
		return "", ErrKeyNameNotExist(keyName)
	}

	privateKey, err := cp.ExportPrivateKey(keyName, a.EnvPassphrase)
	if err != nil {
		return "", err
	}

	return privateKey, nil
}

// ListKeys retrieves the list of keys from the chain provider.
func (a *App) ListKeys(chainName string) ([]*chainstypes.Key, error) {
	if a.Config == nil {
		return make([]*chainstypes.Key, 0), ErrConfigNotExist(a.HomePath)
	}

	cp, exist := a.targetChains[chainName]

	if !exist {
		return make([]*chainstypes.Key, 0), ErrChainNameNotExist(chainName)
	}

	return cp.ListKeys(), nil
}

// ShowKey retrieves the key information from the chain provider.
func (a *App) ShowKey(chainName string, keyName string) (string, error) {
	if a.Config == nil {
		return "", ErrConfigNotExist(a.HomePath)
	}

	cp, exist := a.targetChains[chainName]
	if !exist {
		return "", ErrChainNameNotExist(chainName)
	}

	if !cp.IsKeyNameExist(keyName) {
		return "", ErrKeyNameNotExist(keyName)
	}

	return cp.ShowKey(keyName), nil
}

// QueryBalance retrieves the balance of the key from the chain provider.
func (a *App) QueryBalance(ctx context.Context, chainName string, keyName string) (*big.Int, error) {
	if a.Config == nil {
		return nil, ErrConfigNotExist(a.HomePath)
	}

	cp, exist := a.targetChains[chainName]

	if !exist {
		return nil, ErrChainNameNotExist(chainName)
	}

	if !cp.IsKeyNameExist(keyName) {
		return nil, ErrKeyNameNotExist(keyName)
	}

	return cp.QueryBalance(ctx, keyName)
}

// loadEnvPassphrase retrieves the passphrase string from the .env file or system environment variables.
// It first attempts to load the .env file. If the file is not found or cannot be loaded,
// it falls back to retrieving the "PASSPHRASE" variable from the system environment variables.
func (a *App) loadEnvPassphrase() string {
	// load passphrase from .env first. if not present, use env variable from command
	if err := godotenv.Load(); err != nil {
		a.Log.Debug(
			".env file not found, attempting to use system environment variables",
			zap.Error(err),
		)
	} else {
		a.Log.Debug("Loaded .env file successfully, attempting to use variable from .env file")
	}
	return os.Getenv(passphraseEnvKey)
}

// validatePassphrase checks if the provided passphrase (from the environment)
// matches the hashed passphrase stored on disk.
func (a *App) validatePassphrase(envPassphrase string) error {
	// prepare bytes slices of hashed env passphrase
	h := sha256.New()
	h.Write([]byte(envPassphrase))
	envb := h.Sum(nil)

	// load passphrase from local disk
	cfgDir := path.Join(a.HomePath, configFolderName)
	passphrasePath := path.Join(cfgDir, passphraseFileName)

	b, err := os.ReadFile(passphrasePath)
	if err != nil {
		return err
	}

	if !bytes.Equal(envb, b) {
		return fmt.Errorf("invalid passphrase: the provided passphrase does not match the stored passphrase")
	}

	return nil
}

// Start starts the tunnel relayer program.
func (a *App) Start(ctx context.Context, tunnelIDs []uint64) error {
	a.Log.Info("Starting tunnel relayer")

	// query tunnels
	tunnels, err := a.getTunnels(ctx, tunnelIDs)
	if err != nil {
		a.Log.Error("Cannot get tunnels", zap.Error(err))
	}

	// validate passphrase
	if err := a.validatePassphrase(a.EnvPassphrase); err != nil {
		return err
	}

	// initialize target chain providers
	for chainName, chainProvider := range a.targetChains {
		if err := chainProvider.LoadFreeSenders(a.HomePath, a.EnvPassphrase); err != nil {
			a.Log.Error("Cannot load keys in target chain",
				zap.Error(err),
				zap.String("chain_name", chainName),
			)
			return err
		}

		if err := chainProvider.Init(ctx); err != nil {
			a.Log.Error("Cannot initialize chain provider",
				zap.Error(err),
				zap.String("chain_name", chainName),
			)
			return err
		}
	}

	// initialize the tunnel relayer
	tunnelRelayers := []*TunnelRelayer{}
	for _, tunnel := range tunnels {
		chainProvider, ok := a.targetChains[tunnel.TargetChainID]
		if !ok {
			return ErrChainNameNotExist(tunnel.TargetChainID)
		}

		tr := NewTunnelRelayer(
			a.Log,
			tunnel.ID,
			tunnel.TargetAddress,
			a.Config.Global.CheckingPacketInterval,
			a.BandClient,
			chainProvider,
		)
		tunnelRelayers = append(tunnelRelayers, &tr)
	}

	// start the tunnel relayers
	isSyncTunnelsAllowed := (len(tunnelIDs) == 0)
	scheduler := NewScheduler(
		a.Log,
		tunnelRelayers,
		a.Config.Global.CheckingPacketInterval,
		a.Config.Global.SyncTunnelsInterval,
		a.Config.Global.MaxCheckingPacketPenaltyDuration,
		a.Config.Global.PenaltyExponentialFactor,
		isSyncTunnelsAllowed,
		a.BandClient,
		a.targetChains,
	)

	return scheduler.Start(ctx)
}

// Relay relays the packet from the source chain to the destination chain.
func (a *App) Relay(ctx context.Context, tunnelID uint64) error {
	a.Log.Debug("Query tunnel info on BandChain", zap.Uint64("tunnel_id", tunnelID))
	tunnel, err := a.BandClient.GetTunnel(ctx, tunnelID)
	if err != nil {
		return err
	}

	if err := a.validatePassphrase(a.EnvPassphrase); err != nil {
		return err
	}

	chainProvider, ok := a.targetChains[tunnel.TargetChainID]
	if !ok {
		return ErrChainNameNotExist(tunnel.TargetChainID)
	}

	if err := chainProvider.LoadFreeSenders(a.HomePath, a.EnvPassphrase); err != nil {
		a.Log.Error("Cannot load keys in target chain",
			zap.Error(err),
			zap.String("chain_name", tunnel.TargetChainID),
		)
		return err
	}

	tr := NewTunnelRelayer(
		a.Log,
		tunnel.ID,
		tunnel.TargetAddress,
		a.Config.Global.CheckingPacketInterval,
		a.BandClient,
		chainProvider,
	)

	return tr.CheckAndRelay(ctx)
}

// GetTunnels retrieves the list of tunnels by given tunnel IDs. If no tunnel ID is provided,
// get all tunnels
func (a *App) getTunnels(ctx context.Context, tunnelIDs []uint64) ([]bandtypes.Tunnel, error) {
	if len(tunnelIDs) == 0 {
		return a.BandClient.GetTunnels(ctx)
	}

	tunnels := make([]bandtypes.Tunnel, 0, len(tunnelIDs))
	for _, tunnelID := range tunnelIDs {
		tunnel, err := a.BandClient.GetTunnel(ctx, tunnelID)
		if err != nil {
			return nil, err
		}

		tunnels = append(tunnels, *tunnel)
	}

	return tunnels, nil
}<|MERGE_RESOLUTION|>--- conflicted
+++ resolved
@@ -299,13 +299,8 @@
 		return ErrConfigNotExist(a.HomePath)
 	}
 
-<<<<<<< HEAD
-	if _, exist := a.Config.TargetChains[chainName]; exist {
+	if _, ok := a.Config.TargetChains[chainName]; ok {
 		return ErrChainNameExist(chainName)
-=======
-	if _, ok := a.Config.TargetChains[chainName]; ok {
-		return fmt.Errorf("existing chain name : %s", chainName)
->>>>>>> d2d0522f
 	}
 
 	chainProviderConfig, err := LoadChainConfig(filePath)
@@ -333,13 +328,8 @@
 		return ErrConfigNotExist(a.HomePath)
 	}
 
-<<<<<<< HEAD
-	if _, exist := a.Config.TargetChains[chainName]; !exist {
+	if _, ok := a.Config.TargetChains[chainName]; !ok {
 		return ErrChainNameNotExist(chainName)
-=======
-	if _, ok := a.Config.TargetChains[chainName]; !ok {
-		return fmt.Errorf("not existing chain name : %s", chainName)
->>>>>>> d2d0522f
 	}
 
 	delete(a.Config.TargetChains, chainName)
@@ -364,13 +354,8 @@
 
 	chainProviders := a.Config.TargetChains
 
-<<<<<<< HEAD
-	if _, exist := chainProviders[chainName]; !exist {
+	if _, ok := chainProviders[chainName]; !ok {
 		return nil, ErrChainNameNotExist(chainName)
-=======
-	if _, ok := chainProviders[chainName]; !ok {
-		return nil, fmt.Errorf("not existing chain name : %s", chainName)
->>>>>>> d2d0522f
 	}
 
 	return chainProviders[chainName], nil
