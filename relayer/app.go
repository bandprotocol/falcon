--- conflicted
+++ resolved
@@ -420,8 +420,8 @@
 		return nil
 	}
 
-<<<<<<< HEAD
-	return tunnels, nil
+	// start server
+	return relayermetrics.StartMetricsServer(ctx, a.Log, metricsListenAddr)
 }
 
 // getChainProvider retrieves the chain provider by given chain name.
@@ -436,8 +436,4 @@
 	}
 
 	return cp, nil
-=======
-	// start server
-	return relayermetrics.StartMetricsServer(ctx, a.Log, metricsListenAddr)
->>>>>>> d798a17d
 }