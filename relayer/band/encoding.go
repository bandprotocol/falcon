package band

import (
	"cosmossdk.io/x/tx/signing"
	"github.com/cosmos/cosmos-sdk/codec"
	"github.com/cosmos/cosmos-sdk/codec/address"
	codectypes "github.com/cosmos/cosmos-sdk/codec/types"
	sdk "github.com/cosmos/cosmos-sdk/types"
	"github.com/cosmos/gogoproto/proto"

	tunneltypes "github.com/bandprotocol/falcon/internal/bandchain/tunnel"
)

// EncodingConfig specifies the concrete encoding types to use for a given app.
// This is provided for compatibility between protobuf and amino implementations.
type EncodingConfig struct {
	InterfaceRegistry codectypes.InterfaceRegistry
	Marshaler         codec.Codec
}

// MakeEncodingConfig creates an EncodingConfig for an amino based test configuration.
func MakeEncodingConfig() EncodingConfig {
	interfaceRegistry, err := codectypes.NewInterfaceRegistryWithOptions(codectypes.InterfaceRegistryOptions{
		ProtoFiles: proto.HybridResolver,
		SigningOptions: signing.Options{
			AddressCodec: address.Bech32Codec{
				Bech32Prefix: sdk.GetConfig().GetBech32AccountAddrPrefix(),
			},
			ValidatorAddressCodec: address.Bech32Codec{
				Bech32Prefix: sdk.GetConfig().GetBech32ValidatorAddrPrefix(),
			},
		},
	})
	if err != nil {
		panic(err)
	}

	RegisterInterfaces(interfaceRegistry)

	cdc := codec.NewProtoCodec(interfaceRegistry)
	return EncodingConfig{
		InterfaceRegistry: interfaceRegistry,
		Marshaler:         cdc,
	}
}

// RegisterInterfaces registers the interfaces types being used by the BandChain.
func RegisterInterfaces(registry codectypes.InterfaceRegistry) {
	registry.RegisterInterface(
		"tunnel.v1beta1.RouteI",
		(*tunneltypes.RouteI)(nil),
		&tunneltypes.TSSRoute{},
<<<<<<< HEAD
		&tunneltypes.IBCRoute{},
=======
>>>>>>> 6f6cafd6
	)

	registry.RegisterInterface(
		"tunnel.v1beta1.PacketReceiptI",
		(*tunneltypes.PacketReceiptI)(nil),
		&tunneltypes.TSSPacketReceipt{},
<<<<<<< HEAD
		&tunneltypes.IBCPacketReceipt{},
=======
>>>>>>> 6f6cafd6
	)
}<|MERGE_RESOLUTION|>--- conflicted
+++ resolved
@@ -50,19 +50,11 @@
 		"tunnel.v1beta1.RouteI",
 		(*tunneltypes.RouteI)(nil),
 		&tunneltypes.TSSRoute{},
-<<<<<<< HEAD
-		&tunneltypes.IBCRoute{},
-=======
->>>>>>> 6f6cafd6
 	)
 
 	registry.RegisterInterface(
 		"tunnel.v1beta1.PacketReceiptI",
 		(*tunneltypes.PacketReceiptI)(nil),
 		&tunneltypes.TSSPacketReceipt{},
-<<<<<<< HEAD
-		&tunneltypes.IBCPacketReceipt{},
-=======
->>>>>>> 6f6cafd6
 	)
 }