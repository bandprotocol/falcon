--- conflicted
+++ resolved
@@ -104,17 +104,7 @@
 		switch tsstypes.SigningStatus(tsstypes.SigningStatus_value[signing.Status]) {
 		case tsstypes.SIGNING_STATUS_FALLEN:
 			err := fmt.Errorf("signing status is fallen")
-<<<<<<< HEAD
-			t.Log.Error(
-				"Failed to relay packet",
-				zap.Error(err),
-				zap.Uint64("tunnel_id", t.TunnelID),
-				zap.Uint64("sequence", seq),
-			)
-
-=======
 			t.Log.Error("Failed to relay packet", zap.Error(err), zap.Uint64("sequence", seq))
->>>>>>> cc9e9af4
 			return err
 
 		case tsstypes.SIGNING_STATUS_WAITING:
