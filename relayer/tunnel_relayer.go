package relayer

import (
	"context"
	"fmt"
	"sync"
	"time"

	"go.uber.org/zap"

	tsstypes "github.com/bandprotocol/falcon/internal/bandchain/tss"
	"github.com/bandprotocol/falcon/relayer/band"
	"github.com/bandprotocol/falcon/relayer/chains"
)

// TunnelRelayer is a relayer that listens to the tunnel and relays the packet
type TunnelRelayer struct {
	Log                    *zap.Logger
	TunnelID               uint64
	ContractAddress        string
	CheckingPacketInterval time.Duration
	BandClient             band.Client
	TargetChainProvider    chains.ChainProvider

	mu *sync.Mutex
}

// NewTunnelRelayer creates a new TunnelRelayer
func NewTunnelRelayer(
	log *zap.Logger,
	tunnelID uint64,
	contractAddress string,
	checkingPacketInterval time.Duration,
	bandClient band.Client,
	targetChainProvider chains.ChainProvider,
) TunnelRelayer {
	return TunnelRelayer{
		Log:                    log.With(zap.Uint64("tunnel_id", tunnelID)),
		TunnelID:               tunnelID,
		ContractAddress:        contractAddress,
		CheckingPacketInterval: checkingPacketInterval,
		BandClient:             bandClient,
		TargetChainProvider:    targetChainProvider,
		mu:                     &sync.Mutex{},
	}
}

// CheckAndRelay checks the tunnel and relays the packet
func (t *TunnelRelayer) CheckAndRelay(ctx context.Context) (isExecuting bool, err error) {
	if !t.mu.TryLock() {
		// if the tunnel relayer is executing, skip the round
		t.Log.Debug(
			"Skipping this tunnel: tunnel relayer is executing on another process",
			zap.Uint64("tunnel_id", t.TunnelID),
		)
		return true, nil
	}
	defer func() {
		t.mu.Unlock()

		// Recover from panic
		if r := recover(); r != nil {
			newErr, ok := r.(error)
			if !ok {
				newErr = fmt.Errorf("%v", r)
			}
			err = newErr
		}
	}()

	t.Log.Info("Executing task", zap.Uint64("tunnel_id", t.TunnelID))

	for {
		// Query tunnel info from BandChain
		tunnelBandInfo, err := t.BandClient.GetTunnel(ctx, t.TunnelID)
		if err != nil {
			t.Log.Error("Failed to get tunnel", zap.Error(err))
			return false, err
		}

		// Query tunnel info from TargetChain
		tunnelChainInfo, err := t.TargetChainProvider.QueryTunnelInfo(ctx, t.TunnelID, t.ContractAddress)
		if err != nil {
			return false, err
		}
		if !tunnelChainInfo.IsActive {
			t.Log.Info("Tunnel is not active on target chain")
			return false, nil
		}

		// end process if current packet is already relayed
		seq := tunnelChainInfo.LatestSequence + 1
		if tunnelBandInfo.LatestSequence < seq {
			t.Log.Info("No new packet to relay", zap.Uint64("sequence", tunnelChainInfo.LatestSequence))
			return false, nil
		}

		t.Log.Info("Relaying packet", zap.Uint64("sequence", seq))

		// get packet of the sequence
		packet, err := t.BandClient.GetTunnelPacket(ctx, t.TunnelID, seq)
		if err != nil {
			t.Log.Error("Failed to get packet", zap.Error(err), zap.Uint64("sequence", seq))
			return false, err
		}

		// Check signing status; if it is waiting, wait for the completion of the EVM signature.
		// If it is not success (Failed or Undefined), return error.
		signing := packet.CurrentGroupSigning
		if signing == nil ||
			tsstypes.SigningStatus(tsstypes.SigningStatus_value[signing.Status]) == tsstypes.SIGNING_STATUS_FALLEN {
			signing = packet.IncomingGroupSigning
		}

		if signing.SigningStatus == tsstypes.SIGNING_STATUS_WAITING {
			t.Log.Info(
				"The current packet must wait for the completion of the EVM signature",
				zap.Uint64("sequence", seq),
			)
<<<<<<< HEAD
			return false, nil
		} else if signingStatus != tsstypes.SIGNING_STATUS_SUCCESS {
=======
			return nil
		} else if signing.SigningStatus != tsstypes.SIGNING_STATUS_SUCCESS {
>>>>>>> db08b242
			err := fmt.Errorf("signing status is not success")
			t.Log.Error("Failed to relay packet", zap.Error(err), zap.Uint64("sequence", seq))
			return false, err
		}

		// Relay the packet to the target chain
		if err := t.TargetChainProvider.RelayPacket(ctx, packet); err != nil {
			t.Log.Error("Failed to relay packet", zap.Error(err), zap.Uint64("sequence", seq))
			return false, err
		}

		t.Log.Info("Successfully relayed packet", zap.Uint64("sequence", seq))
	}
}<|MERGE_RESOLUTION|>--- conflicted
+++ resolved
@@ -108,7 +108,7 @@
 		// If it is not success (Failed or Undefined), return error.
 		signing := packet.CurrentGroupSigning
 		if signing == nil ||
-			tsstypes.SigningStatus(tsstypes.SigningStatus_value[signing.Status]) == tsstypes.SIGNING_STATUS_FALLEN {
+			signing.SigningStatus == tsstypes.SIGNING_STATUS_FALLEN {
 			signing = packet.IncomingGroupSigning
 		}
 
@@ -117,13 +117,8 @@
 				"The current packet must wait for the completion of the EVM signature",
 				zap.Uint64("sequence", seq),
 			)
-<<<<<<< HEAD
 			return false, nil
-		} else if signingStatus != tsstypes.SIGNING_STATUS_SUCCESS {
-=======
-			return nil
 		} else if signing.SigningStatus != tsstypes.SIGNING_STATUS_SUCCESS {
->>>>>>> db08b242
 			err := fmt.Errorf("signing status is not success")
 			t.Log.Error("Failed to relay packet", zap.Error(err), zap.Uint64("sequence", seq))
 			return false, err
