package relayer_test

import (
	"fmt"
	"os"
	"path"
	"testing"

	"github.com/pelletier/go-toml/v2"
	"github.com/stretchr/testify/require"

	"github.com/bandprotocol/falcon/internal/relayertest"
	"github.com/bandprotocol/falcon/relayer"
	"github.com/bandprotocol/falcon/relayer/band"
	"github.com/bandprotocol/falcon/relayer/chains"
	"github.com/bandprotocol/falcon/relayer/chains/evm"
)

func TestLoadConfig(t *testing.T) {
	tmpDir := t.TempDir()
	cfgPath := path.Join(tmpDir, "config", "config.toml")

<<<<<<< HEAD
	app := relayer.NewApp(nil, tmpDir, false, nil)

	// Prepare config before test
	err := app.InitConfigFile(tmpDir, customConfigPath)
	require.NoError(t, err)

	actual, err := relayer.LoadConfig(cfgPath)
	require.NoError(t, err)
	expect := relayer.DefaultConfig()
	require.Equal(t, expect, actual)
}

func TestLoadConfigNotFound(t *testing.T) {
	tmpDir := t.TempDir()
	cfgPath := path.Join(tmpDir, "config", "config.toml")

	_, err := relayer.LoadConfig(cfgPath)
	require.ErrorContains(t, err, "no such file or directory")
}

func TestLoadConfigInvalidChainProviderConfig(t *testing.T) {
	tmpDir := t.TempDir()
	cfgPath := path.Join(tmpDir, "config.toml")

	// create new toml config file
	cfgText := `[target_chains.testnet]
chain_type = 'evms'
`

	err := os.WriteFile(cfgPath, []byte(cfgText), 0o600)
	require.NoError(t, err)

	_, err = relayer.LoadConfig(cfgPath)
	require.Error(t, err, relayer.ErrUnsupportedChainType("evms"))
}

func TestParseChainProviderConfigTypeEVM(t *testing.T) {
	w := relayer.ChainProviderConfigWrapper{
		"chain_type": "evm",
		"endpoints":  []string{"http://localhost:8545"},
	}

	cfg, err := relayer.ParseChainProviderConfig(w)

	expect := &evm.EVMChainProviderConfig{
		BaseChainProviderConfig: chains.BaseChainProviderConfig{
			Endpoints: []string{"http://localhost:8545"},
			ChainType: chains.ChainTypeEVM,
=======
	testcases := []struct {
		name        string
		preProcess  func(t *testing.T)
		postProcess func(t *testing.T)
		out         *relayer.Config
		err         error
	}{
		{
			name: "read default config",
			preProcess: func(t *testing.T) {
				app := relayer.NewApp(nil, tmpDir, false, nil)
				err := app.InitConfigFile(tmpDir, "")
				require.NoError(t, err)
			},
			out: relayer.DefaultConfig(),
			postProcess: func(t *testing.T) {
				err := os.Remove(cfgPath)
				require.NoError(t, err)
			},
		},
		{
			name: "no config file",
			err:  fmt.Errorf("no such file or directory"),
		},
		{
			name: "invalid config file; invalid chain type",
			preProcess: func(t *testing.T) {
				// create new toml config file
				cfgText := `[target_chains.testnet]
			chain_type = 'evms'
			`

				err := os.WriteFile(cfgPath, []byte(cfgText), 0o600)
				require.NoError(t, err)
			},
			err: fmt.Errorf("unsupported chain type: evms"),
			postProcess: func(t *testing.T) {
				err := os.Remove(cfgPath)
				require.NoError(t, err)
			},
>>>>>>> 6f6cafd6
		},
	}

	for _, tc := range testcases {
		t.Run(tc.name, func(t *testing.T) {
			if tc.preProcess != nil {
				tc.preProcess(t)
			}

			if tc.postProcess != nil {
				defer tc.postProcess(t)
			}

			actual, err := relayer.LoadConfig(cfgPath)
			if tc.err != nil {
				require.ErrorContains(t, err, tc.err.Error())
			} else {
				require.NoError(t, err)
				require.Equal(t, tc.out, actual)
			}
		})
	}
<<<<<<< HEAD

	_, err := relayer.ParseChainProviderConfig(w)
	require.Error(t, err, relayer.ErrUnsupportedChainType("evms"))
=======
>>>>>>> 6f6cafd6
}

func TestParseChainProviderConfig(t *testing.T) {
	testcases := []struct {
		name string
		in   relayer.ChainProviderConfigWrapper
		out  chains.ChainProviderConfig
		err  error
	}{
		{
			name: "valid evm chain",
			in: relayer.ChainProviderConfigWrapper{
				"chain_type": "evm",
				"endpoints":  []string{"http://localhost:8545"},
			},
			out: &evm.EVMChainProviderConfig{
				BaseChainProviderConfig: chains.BaseChainProviderConfig{
					Endpoints: []string{"http://localhost:8545"},
					ChainType: chains.ChainTypeEVM,
				},
			},
		},
		{
			name: "chain type not found",
			in: relayer.ChainProviderConfigWrapper{
				"chain_type": "evms",
				"endpoints":  []string{"http://localhost:8545"},
			},
			err: fmt.Errorf("unsupported chain type: evms"),
		},
		{
			name: "missing chain type",
			in: relayer.ChainProviderConfigWrapper{
				"endpoints": []string{"http://localhost:8545"},
			},
			err: fmt.Errorf("chain_type is required"),
		},
		{
			name: "chain type not string",
			in: relayer.ChainProviderConfigWrapper{
				"chain_type": []string{"evm"},
				"endpoints":  []string{"http://localhost:8545"},
			},
			err: fmt.Errorf("chain_type is required"),
		},
	}

	for _, tc := range testcases {
		t.Run(tc.name, func(t *testing.T) {
			actual, err := relayer.ParseChainProviderConfig(tc.in)
			if tc.err != nil {
				require.ErrorContains(t, err, tc.err.Error())
			} else {
				require.NoError(t, err)
				require.Equal(t, tc.out, actual)
			}
		})
	}
}

func TestParseConfigInvalidChainProviderConfig(t *testing.T) {
	w := &relayer.ConfigInputWrapper{
		Global: relayer.GlobalConfig{CheckingPacketInterval: 1},
		BandChain: band.Config{
			RpcEndpoints: []string{"http://localhost:26657", "http://localhost:26658"},
			Timeout:      0,
		},
		TargetChains: map[string]relayer.ChainProviderConfigWrapper{
			"testnet": {
				"chain_type": "evms",
			},
		},
	}

	_, err := relayer.ParseConfig(w)
	require.Error(t, err, relayer.ErrUnsupportedChainType("evms"))
}

func TestUnmarshalConfig(t *testing.T) {
	// create new toml config file
	cfgText := relayertest.CustomCfgText

	// unmarshal them with Config into struct
	var cfgWrapper relayer.ConfigInputWrapper
	err := relayer.DecodeConfigInputWrapperTOML([]byte(cfgText), &cfgWrapper)
	require.NoError(t, err)

	cfg, err := relayer.ParseConfig(&cfgWrapper)
	require.NoError(t, err)

	require.Equal(t, &relayertest.CustomCfg, cfg)
}

func TestMarshalConfig(t *testing.T) {
	b, err := toml.Marshal(relayertest.CustomCfg)
	require.NoError(t, err)
	require.Equal(t, relayertest.CustomCfgText, string(b))
}

func TestLoadChainConfig(t *testing.T) {
	tmpDir := t.TempDir()
	cfgPath := path.Join(tmpDir, "chain_config.toml")
	chainName := "testnet"

	// write config file
	err := os.WriteFile(cfgPath, []byte(relayertest.ChainCfgText), 0o600)
	require.NoError(t, err)

	// load chain config
	actual, err := relayer.LoadChainConfig(cfgPath)
	require.NoError(t, err)

	expect := relayertest.CustomCfg.TargetChains[chainName]

	require.Equal(t, expect, actual)
}<|MERGE_RESOLUTION|>--- conflicted
+++ resolved
@@ -20,56 +20,6 @@
 	tmpDir := t.TempDir()
 	cfgPath := path.Join(tmpDir, "config", "config.toml")
 
-<<<<<<< HEAD
-	app := relayer.NewApp(nil, tmpDir, false, nil)
-
-	// Prepare config before test
-	err := app.InitConfigFile(tmpDir, customConfigPath)
-	require.NoError(t, err)
-
-	actual, err := relayer.LoadConfig(cfgPath)
-	require.NoError(t, err)
-	expect := relayer.DefaultConfig()
-	require.Equal(t, expect, actual)
-}
-
-func TestLoadConfigNotFound(t *testing.T) {
-	tmpDir := t.TempDir()
-	cfgPath := path.Join(tmpDir, "config", "config.toml")
-
-	_, err := relayer.LoadConfig(cfgPath)
-	require.ErrorContains(t, err, "no such file or directory")
-}
-
-func TestLoadConfigInvalidChainProviderConfig(t *testing.T) {
-	tmpDir := t.TempDir()
-	cfgPath := path.Join(tmpDir, "config.toml")
-
-	// create new toml config file
-	cfgText := `[target_chains.testnet]
-chain_type = 'evms'
-`
-
-	err := os.WriteFile(cfgPath, []byte(cfgText), 0o600)
-	require.NoError(t, err)
-
-	_, err = relayer.LoadConfig(cfgPath)
-	require.Error(t, err, relayer.ErrUnsupportedChainType("evms"))
-}
-
-func TestParseChainProviderConfigTypeEVM(t *testing.T) {
-	w := relayer.ChainProviderConfigWrapper{
-		"chain_type": "evm",
-		"endpoints":  []string{"http://localhost:8545"},
-	}
-
-	cfg, err := relayer.ParseChainProviderConfig(w)
-
-	expect := &evm.EVMChainProviderConfig{
-		BaseChainProviderConfig: chains.BaseChainProviderConfig{
-			Endpoints: []string{"http://localhost:8545"},
-			ChainType: chains.ChainTypeEVM,
-=======
 	testcases := []struct {
 		name        string
 		preProcess  func(t *testing.T)
@@ -105,12 +55,11 @@
 				err := os.WriteFile(cfgPath, []byte(cfgText), 0o600)
 				require.NoError(t, err)
 			},
-			err: fmt.Errorf("unsupported chain type: evms"),
+			err: relayer.ErrUnsupportedChainType("evms"),
 			postProcess: func(t *testing.T) {
 				err := os.Remove(cfgPath)
 				require.NoError(t, err)
 			},
->>>>>>> 6f6cafd6
 		},
 	}
 
@@ -133,12 +82,6 @@
 			}
 		})
 	}
-<<<<<<< HEAD
-
-	_, err := relayer.ParseChainProviderConfig(w)
-	require.Error(t, err, relayer.ErrUnsupportedChainType("evms"))
-=======
->>>>>>> 6f6cafd6
 }
 
 func TestParseChainProviderConfig(t *testing.T) {
