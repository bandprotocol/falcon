package cmd

import (
	"encoding/json"
	"fmt"
	"strconv"
	"strings"

	"github.com/charmbracelet/huh"
	"github.com/spf13/cobra"

	"github.com/bandprotocol/falcon/relayer"
	chainstypes "github.com/bandprotocol/falcon/relayer/chains/types"
)

const (
	privateKeyLabel = "Private key (provide an existing private key)"
	mnemonicLabel   = "Mnemonic (recover from an existing mnemonic phrase)"
	defaultLabel    = "Generate new address (no private key or mnemonic needed)"
)

const (
	privateKeyResult = iota
	mnemonicResult
	defaultResult
)

// AddKeyInput is the input for adding a key to the keychain.
type AddKeyInput struct {
	PrivateKey   string
	Mnemonic     string
	CoinType     uint64
	Account      uint64
	Index        uint64
	RemoteSigner RemoteSignerInput
}

// RemoteSignerInput is the input that holds the parameters needed to configure a remote signer.
type RemoteSignerInput struct {
	Address string
	Url     string
	Key     *string
}

// KeysCmd represents the keys command
func KeysCmd(appCreator relayer.AppCreator, defaultHome string) *cobra.Command {
	cmd := &cobra.Command{
		Use:     "keys",
		Aliases: []string{"k"},
		Short:   "Manage keys held by the relayer for each chain",
	}

	cmd.AddCommand(
		keysAddCmd(appCreator, defaultHome),
		keysDeleteCmd(appCreator, defaultHome),
		keysListCmd(appCreator, defaultHome),
		keysExportCmd(appCreator, defaultHome),
		keysShowCmd(appCreator, defaultHome),
	)

	return cmd
}

// keysAddCmd returns a command that adds a key to the keychain.
func keysAddCmd(appCreator relayer.AppCreator, defaultHome string) *cobra.Command {
	cmd := &cobra.Command{
		Use:     "add [chain_name] [key_name]",
		Aliases: []string{"a"},
		Short:   "Add a key to the keychain associated with a particular chain",
		Args:    withUsage(cobra.ExactArgs(2)),
		Example: strings.TrimSpace(`
k add eth test-key
keys add eth test-key`),
		RunE: func(cmd *cobra.Command, args []string) (err error) {
			app, err := createApp(cmd, appCreator, defaultHome)
			if err != nil {
				return err
			}
			defer syncLog(app.GetLog())

			chainName := args[0]
			keyName := args[1]

<<<<<<< HEAD
			input, err := parseKeysAddInputFromFlag(cmd)
=======
			if err := app.InitTargetChain(chainName); err != nil {
				return err
			}

			input := &AddKeyInput{}
			input.Mnemonic, err = cmd.Flags().GetString(flagMnemonic)
>>>>>>> 87194705
			if err != nil {
				return err
			}

			// if no private key, mnemonic, or remote signer info is provided, prompt interactively
			if input.PrivateKey == "" && input.Mnemonic == "" && input.RemoteSigner.Address == "" &&
				input.RemoteSigner.Url == "" {
				input, err = showHuhPrompt()
				if err != nil {
					return err
				}
			}

			if err := validateAddKeyInput(input); err != nil {
				return err
			}

			key, err := addKey(app, chainName, keyName, input)
			if err != nil {
				return err
			}

			out, err := json.MarshalIndent(key, "", "  ")
			if err != nil {
				return err
			}

			fmt.Fprintln(cmd.OutOrStdout(), string(out))
			return nil
		},
	}

	cmd.Flags().String(flagPrivateKey, "", "add key with the given private key")
	cmd.Flags().String(flagMnemonic, "", "add key with the given mnemonic")
	cmd.Flags().Uint64(flagCoinType, defaultCoinType, "coin type number for HD derivation")
	cmd.Flags().Uint64(flagWalletAccount, 0, "account number in the HD derivation path")
	cmd.Flags().
		Uint64(flagWalletIndex, 0, "index number for the specific address within an account in the HD derivation path")

	cmd.Flags().String(flagRemoteAddress, "", "address of the remote signer key")
	cmd.Flags().String(flagRemoteUrl, "", "URL endpoint of the kms service")
	cmd.Flags().String(flagRemoteKey, "", "key for authenticating with the remote KMS signer service")

	return cmd
}

// keysDeleteCmd returns a command that delete the key from the keychain.
func keysDeleteCmd(appCreator relayer.AppCreator, defaultHome string) *cobra.Command {
	cmd := &cobra.Command{
		Use:     "delete [chain_name] [key_name]",
		Aliases: []string{"d"},
		Short:   "Delete a key from the keychain associated with a particular chain",
		Args:    withUsage(cobra.ExactArgs(2)),
		Example: strings.TrimSpace(`
k delete eth test-key
keys delete eth test-key`),
		RunE: func(cmd *cobra.Command, args []string) error {
			app, err := createApp(cmd, appCreator, defaultHome)
			if err != nil {
				return err
			}
			chainName := args[0]
			keyName := args[1]

			if err := app.InitTargetChain(chainName); err != nil {
				return err
			}

			return app.DeleteKey(chainName, keyName)
		},
	}

	return cmd
}

// keysListCmd returns a command that list keys associated with a particular chain from the keychain.
func keysListCmd(appCreator relayer.AppCreator, defaultHome string) *cobra.Command {
	cmd := &cobra.Command{
		Use:     "list [chain_name]",
		Aliases: []string{"l"},
		Short:   "List keys from the keychain associated with a particular chain",
		Args:    withUsage(cobra.ExactArgs(1)),
		Example: strings.TrimSpace(`
k list eth
keys list eth`),
		RunE: func(cmd *cobra.Command, args []string) error {
			app, err := createApp(cmd, appCreator, defaultHome)
			if err != nil {
				return err
			}
			defer syncLog(app.GetLog())

			chainName := args[0]
			if err := app.InitTargetChain(chainName); err != nil {
				return err
			}

			keys, err := app.ListKeys(chainName)
			if err != nil {
				return err
			}

			out := "key(%s) -> %s"

			for _, key := range keys {
				fmt.Fprintln(cmd.OutOrStdout(), fmt.Sprintf(out, key.KeyName, key.Address))
			}

			return nil
		},
	}

	return cmd
}

// keysExportCmd returns a command that export the private key from the keychain.
func keysExportCmd(appCreator relayer.AppCreator, defaultHome string) *cobra.Command {
	cmd := &cobra.Command{
		Use:     "export [chain_name] [key_name]",
		Aliases: []string{"e"},
		Short:   "Export a private key from the keychain associated with a particular chain",
		Args:    withUsage(cobra.ExactArgs(2)),
		Example: strings.TrimSpace(`
k export eth test-key
keys export eth test-key`),
		RunE: func(cmd *cobra.Command, args []string) error {
			app, err := createApp(cmd, appCreator, defaultHome)
			if err != nil {
				return err
			}
			defer syncLog(app.GetLog())

			chainName := args[0]
			keyName := args[1]

			if err := app.InitTargetChain(chainName); err != nil {
				return err
			}

			privateKey, err := app.ExportKey(chainName, keyName)
			if err != nil {
				return err
			}

			fmt.Fprintln(cmd.OutOrStdout(), privateKey)
			return nil
		},
	}

	return cmd
}

// keysShowCmd a command that show the key information.
func keysShowCmd(appCreator relayer.AppCreator, defaultHome string) *cobra.Command {
	cmd := &cobra.Command{
		Use:     "show [chain_name] [key_name]",
		Aliases: []string{"s"},
		Short:   "Show a key from the keychain associated with a particular chain",
		Args:    withUsage(cobra.ExactArgs(2)),
		Example: strings.TrimSpace(`
k show eth test-key
keys show eth test-key`),
		RunE: func(cmd *cobra.Command, args []string) error {
			app, err := createApp(cmd, appCreator, defaultHome)
			if err != nil {
				return err
			}
			defer syncLog(app.GetLog())

			chainName := args[0]
			keyName := args[1]

			if err := app.InitTargetChain(chainName); err != nil {
				return err
			}

			address, err := app.ShowKey(chainName, keyName)
			if err != nil {
				return err
			}

			fmt.Fprintln(cmd.OutOrStdout(), address)

			return nil
		},
	}

	return cmd
}

// validateAddKeyInput checks that the AddKeyInput is valid.
func validateAddKeyInput(input *AddKeyInput) error {
	hasPrivateKey := input.PrivateKey != ""
	hasMnemonic := input.Mnemonic != ""
	hasRemoteSigner := input.RemoteSigner.Address != "" || input.RemoteSigner.Url != ""

	// if a private key is provided, no other input should be present
	if hasPrivateKey && (hasMnemonic || hasRemoteSigner) {
		return fmt.Errorf("private key cannot be provided with mnemonic or remote signer")
	}

	// if a mnemonic is provided, no other input should be present
	if hasMnemonic && (hasPrivateKey || hasRemoteSigner) {
		return fmt.Errorf("mnemonic cannot be provided with private key or remote signer")
	}

	// if any remote-signer field is provided, it must be the only input
	if hasRemoteSigner {
		// both address and URL cannot be empty
		if input.RemoteSigner.Address == "" {
			return fmt.Errorf("remote signer address cannot be empty")
		}
		if input.RemoteSigner.Url == "" {
			return fmt.Errorf("remote signer URL cannot be empty")
		}
	}

	return nil
}

// showHuhPrompt shows a prompt to the user to input a private key, mnemonic for generating or
// inserting a user's key.
func showHuhPrompt() (input *AddKeyInput, err error) {
	input = &AddKeyInput{}
	var coinTypeStr, accountStr, indexStr string

	// Use huh to create a form for user input
	selection := 0
	selectionPrompt := huh.NewGroup(huh.NewSelect[int]().
		Title("Choose how to add a key").
		Options(
			huh.NewOption(privateKeyLabel, privateKeyResult),
			huh.NewOption(mnemonicLabel, mnemonicResult),
			huh.NewOption(defaultLabel, defaultResult),
		).
		Value(&selection))

	form := huh.NewForm(selectionPrompt)
	if err := form.WithTheme(huh.ThemeBase()).Run(); err != nil {
		return nil, err
	}

	// Coin type input
	coinTypeInput := huh.NewInput().
		Title("Enter a coin type").
		Description("Coin type number for HD derivation (default: 60; leave empty to use default)").
		Value(&coinTypeStr).Validate(
		func(s string) (err error) {
			if s == "" {
				input.CoinType = defaultCoinType
				return nil
			}

			input.CoinType, err = strconv.ParseUint(s, 10, 32)
			if err != nil {
				return fmt.Errorf("invalid coin type input (should be uint32)")
			}

			return nil
		},
	)

	// Account type input
	accountInput := huh.NewInput().
		Title("Enter an account").
		Description("Account number in the HD derivation path (default: 0; leave empty to use default)").
		Value(&accountStr).Validate(
		func(s string) (err error) {
			if s == "" {
				input.Account = 0
				return nil
			}

			input.Account, err = strconv.ParseUint(s, 10, 32)
			if err != nil {
				return fmt.Errorf("invalid account input (should be uint32)")
			}

			return nil
		},
	)

	// Index type input
	indexInput := huh.NewInput().
		Title("Enter an index").
		Description("Index number for the specific address within an account in the HD derivation path (default: 0; leave empty to use default)").
		Value(&indexStr).Validate(
		func(s string) (err error) {
			if s == "" {
				input.Index = 0
				return nil
			}

			input.Index, err = strconv.ParseUint(s, 10, 32)
			if err != nil {
				return fmt.Errorf("invalid index input (should be uint32)")
			}

			return nil
		},
	)

	// Handle the selected option
	switch selection {
	case privateKeyResult:
		privateKeyPrompt := huh.NewGroup(huh.NewInput().
			Title("Enter your private key").
			Value(&input.PrivateKey))

		form := huh.NewForm(privateKeyPrompt)
		if err := form.WithTheme(huh.ThemeBase()).Run(); err != nil {
			return nil, err
		}

	case mnemonicResult:
		mnemonicPrompt := huh.NewGroup(huh.NewInput().
			Title("Enter your mnemonic").
			Value(&input.Mnemonic),
			coinTypeInput,
			accountInput,
			indexInput,
		)

		form := huh.NewForm(mnemonicPrompt)
		if err := form.WithTheme(huh.ThemeBase()).Run(); err != nil {
			return nil, err
		}
	case defaultResult:
		defaultPrompt := huh.NewGroup(coinTypeInput, accountInput, indexInput)
		form := huh.NewForm(defaultPrompt)
		if err := form.WithTheme(huh.ThemeBase()).Run(); err != nil {
			return nil, err
		}
	}

	return input, nil
}

// parseKeysAddInputFromFlag parses the key addition input from the command line flags.
func parseKeysAddInputFromFlag(cmd *cobra.Command) (*AddKeyInput, error) {
	input := &AddKeyInput{}

	var err error
	input.Mnemonic, err = cmd.Flags().GetString(flagMnemonic)
	if err != nil {
		return nil, err
	}

	input.PrivateKey, err = cmd.Flags().GetString(flagPrivateKey)
	if err != nil {
		return nil, err
	}

	input.CoinType, err = cmd.Flags().GetUint64(flagCoinType)
	if err != nil {
		return nil, err
	}

	input.Account, err = cmd.Flags().GetUint64(flagWalletAccount)
	if err != nil {
		return nil, err
	}

	input.Index, err = cmd.Flags().GetUint64(flagWalletIndex)
	if err != nil {
		return nil, err
	}

	input.RemoteSigner.Address, err = cmd.Flags().GetString(flagRemoteAddress)
	if err != nil {
		return nil, err
	}

	input.RemoteSigner.Url, err = cmd.Flags().GetString(flagRemoteUrl)
	if err != nil {
		return nil, err
	}

	if cmd.Flags().Changed(flagRemoteKey) {
		remoteSignerKey, err := cmd.Flags().GetString(flagRemoteKey)
		if err != nil {
			return nil, err
		}
		input.RemoteSigner.Key = &remoteSignerKey
	}

	return input, nil
}

// addKey adds a new key to the keychain.
func addKey(
	app relayer.Application,
	chainName string,
	keyName string,
	input *AddKeyInput,
) (*chainstypes.Key, error) {
	if input == nil {
		return nil, fmt.Errorf("invalid input: input is nil")
	}

	// Add key to the keychain
	if input.PrivateKey != "" {
		return app.AddKeyByPrivateKey(chainName, keyName, input.PrivateKey)
	} else if input.RemoteSigner.Address != "" && input.RemoteSigner.Url != "" {
		return app.AddRemoteSignerKey(
			chainName,
			keyName,
			input.RemoteSigner.Address,
			input.RemoteSigner.Url,
			input.RemoteSigner.Key,
		)
	} else {
		return app.AddKeyByMnemonic(
			chainName, keyName,
			input.Mnemonic,
			uint32(input.CoinType),
			uint(input.Account),
			uint(input.Index),
		)
	}
}<|MERGE_RESOLUTION|>--- conflicted
+++ resolved
@@ -81,16 +81,11 @@
 			chainName := args[0]
 			keyName := args[1]
 
-<<<<<<< HEAD
+			if err := app.InitTargetChain(chainName); err != nil {
+				return err
+			}
+
 			input, err := parseKeysAddInputFromFlag(cmd)
-=======
-			if err := app.InitTargetChain(chainName); err != nil {
-				return err
-			}
-
-			input := &AddKeyInput{}
-			input.Mnemonic, err = cmd.Flags().GetString(flagMnemonic)
->>>>>>> 87194705
 			if err != nil {
 				return err
 			}
